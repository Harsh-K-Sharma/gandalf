--- conflicted
+++ resolved
@@ -337,20 +337,8 @@
   FLOAT thetamaxsqd;                ///< ..
   FLOAT *pw;                        ///< Particle weights
   FLOAT *rk[ndim];                  ///< Particle Cartesian coordinates
-<<<<<<< HEAD
-=======
   FLOAT hmax;                       ///< Store hmax in the tree
 
-  list <BinarySubTree<ndim> * > subtrees;   ///< List containing pointers to sub-trees
-
-};
-
-
-template <int ndim>
-class BinarySubTree {
-
-  BinaryTreeCell<ndim> *tree;       ///< Main tree array
->>>>>>> 61835354
-
+  list <BinarySubTree<ndim> *> subtrees;   ///< List containing pointers to sub-trees
 };
 #endif