--- conflicted
+++ resolved
@@ -365,7 +365,7 @@
 
 
   //---------------------------------------------------------------------------
-  SphTree(int, int, FLOAT, FLOAT, FLOAT, string, string, 
+  SphTree(int, int, FLOAT, FLOAT, FLOAT, string, string,
           DomainBox<ndim> *, SphKernel<ndim> *, CodeTiming *);
   ~SphTree();
 
@@ -469,13 +469,8 @@
   int Nprunedcellmax;                       ///< ..
   int *Ncellexport;                         ///< ..
   int *Npartexport;                         ///< ..
-<<<<<<< HEAD
-  int **cellexportlist;                     ///< List of cells
+  TreeCell<ndim> ***cellexportlist;  ///< List of cells
   Tree<ndim,ParticleType,TreeCell> *mpighosttree;  ///< Pointer to tree containing
-=======
-  KDTreeCell<ndim> ***cellexportlist;                     ///< List of cells
-  KDTree<ndim,ParticleType> *mpighosttree;  ///< Pointer to tree containing
->>>>>>> 05e65406
                                             ///< ghosts from other MPI procs.
   Tree<ndim,ParticleType,TreeCell> **prunedtree;   ///< 'Pruned' tree for MPI nodes.
                                             ///< i.e. only uses top levels
@@ -523,6 +518,8 @@
   using SphTree<ndim,ParticleType,TreeCell>::ghosttree;
 #ifdef MPI_PARALLEL
   using SphTree<ndim,ParticleType,TreeCell>::mpighosttree;
+  using SphTree<ndim,ParticleType,TreeCell>::Nmpi;
+  using SphTree<ndim,ParticleType,TreeCell>::prunedtree;
 #endif
 
 
@@ -563,6 +560,8 @@
   using SphTree<ndim,ParticleType,TreeCell>::ghosttree;
 #ifdef MPI_PARALLEL
   using SphTree<ndim,ParticleType,TreeCell>::mpighosttree;
+  using SphTree<ndim,ParticleType,TreeCell>::Nmpi;
+  using SphTree<ndim,ParticleType,TreeCell>::prunedtree;
 #endif
 
 
@@ -591,6 +590,8 @@
   using SphTree<ndim,ParticleType,TreeCell>::ghosttree;
 #ifdef MPI_PARALLEL
   using SphTree<ndim,ParticleType,TreeCell>::mpighosttree;
+  using SphTree<ndim,ParticleType,TreeCell>::Nmpi;
+  using SphTree<ndim,ParticleType,TreeCell>::prunedtree;
 #endif
 
 
@@ -640,6 +641,8 @@
   using SphTree<ndim,ParticleType,TreeCell>::ghosttree;
 #ifdef MPI_PARALLEL
   using SphTree<ndim,ParticleType,TreeCell>::mpighosttree;
+  using SphTree<ndim,ParticleType,TreeCell>::Nmpi;
+  using SphTree<ndim,ParticleType,TreeCell>::prunedtree;
 #endif
 
 
@@ -680,6 +683,8 @@
   using SphTree<ndim,ParticleType,TreeCell>::ghosttree;
 #ifdef MPI_PARALLEL
   using SphTree<ndim,ParticleType,TreeCell>::mpighosttree;
+  using SphTree<ndim,ParticleType,TreeCell>::Nmpi;
+  using SphTree<ndim,ParticleType,TreeCell>::prunedtree;
 #endif
 
 
@@ -708,6 +713,8 @@
   using SphTree<ndim,ParticleType,TreeCell>::ghosttree;
 #ifdef MPI_PARALLEL
   using SphTree<ndim,ParticleType,TreeCell>::mpighosttree;
+  using SphTree<ndim,ParticleType,TreeCell>::Nmpi;
+  using SphTree<ndim,ParticleType,TreeCell>::prunedtree;
 #endif
 
 
@@ -757,6 +764,8 @@
   using SphTree<ndim,ParticleType,TreeCell>::ghosttree;
 #ifdef MPI_PARALLEL
   using SphTree<ndim,ParticleType,TreeCell>::mpighosttree;
+  using SphTree<ndim,ParticleType,TreeCell>::Nmpi;
+  using SphTree<ndim,ParticleType,TreeCell>::prunedtree;
 #endif
 
 
@@ -799,6 +808,8 @@
   using SphTree<ndim,ParticleType,TreeCell>::ghosttree;
 #ifdef MPI_PARALLEL
   using SphTree<ndim,ParticleType,TreeCell>::mpighosttree;
+  using SphTree<ndim,ParticleType,TreeCell>::Nmpi;
+  using SphTree<ndim,ParticleType,TreeCell>::prunedtree;
 #endif
 
 
@@ -827,6 +838,8 @@
   using SphTree<ndim,ParticleType,TreeCell>::ghosttree;
 #ifdef MPI_PARALLEL
   using SphTree<ndim,ParticleType,TreeCell>::mpighosttree;
+  using SphTree<ndim,ParticleType,TreeCell>::Nmpi;
+  using SphTree<ndim,ParticleType,TreeCell>::prunedtree;
 #endif
 
 
