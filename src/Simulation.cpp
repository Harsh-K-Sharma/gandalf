//=============================================================================
//  Simulation.cpp
//  Contains all main functions controlling SPH simulation work-flow.
//
//  This file is part of GANDALF :
//  Graphical Astrophysics code for N-body Dynamics And Lagrangian Fluids
//  https://github.com/gandalfcode/gandalf
//  Contact : gandalfcode@gmail.com
//
//  Copyright (C) 2013  D. A. Hubber, G. Rosotti
//
//  GANDALF is free software: you can redistribute it and/or modify
//  it under the terms of the GNU General Public License as published by
//  the Free Software Foundation, either version 2 of the License, or
//  (at your option) any later version.
//
//  GANDALF is distributed in the hope that it will be useful, but
//  WITHOUT ANY WARRANTY; without even the implied warranty of
//  MERCHANTABILITY or FITNESS FOR A PARTICULAR PURPOSE.  See the GNU
//  General Public License (http://www.gnu.org/licenses) for more details.
//=============================================================================


#include <iostream>
#include <iomanip>
#include <sstream>
#include <string>
#include <math.h>
#include <time.h>
#include <cstdio>
#include <cstring>
#include "Precision.h"
#include "Exception.h"
#include "Debug.h"
#include "Simulation.h"
#include "Parameters.h"
#include "InlineFuncs.h"
#include "Nbody.h"
#include "Sph.h"
#include "RiemannSolver.h"
#include "SimulationIO.hpp"
#include "SimulationIC.hpp"
#include "SimAnalysis.hpp"
#include "SphSnapshot.h"
using namespace std;



//=============================================================================
//  SimulationBase::SimulationFactory
/// Creates a simulation object depending on the dimensionality.
//=============================================================================
SimulationBase* SimulationBase::SimulationFactory
(int ndim,                          ///< [in] No. of dimensions
 string simtype,                    ///< [in] Simulation type
 Parameters* params)                ///< [in] Pointer to parameters object
{
  debug1("[SimulationBase::SimulationFactory]");

  // Check ndim is valid
  if (ndim < 1 || ndim > 3) {
    stringstream msg;
    msg << "Error: ndim must be either 1, 2, 3; the value " 
        << ndim << "is not allowed!";
    ExceptionHandler::getIstance().raise(msg.str());
  }

  // Check simulation type is valid
  if (simtype != "sph" && simtype != "gradhsph" && simtype != "sm2012sph" &&
      simtype != "godunov_sph" && simtype != "nbody" ) {
    string msg = "Error: the simulation type " + simtype + 
      " was not recognized";
    ExceptionHandler::getIstance().raise(msg);
  }


  // Set ndim and simtype inside the parameters
  params->intparams["ndim"] = ndim;
  params->stringparams["sim"] = simtype;


  // Create and return Simulation object depending on the chosen algorithm 
  // and the dimensionality.
  if (ndim == 1) {
    if (simtype == "gradhsph" || simtype == "sph")
      return new GradhSphSimulation<1>(params);
    else if (simtype == "sm2012sph")
      return new SM2012SphSimulation<1>(params);
    else if (simtype == "godunovsph")
      return new GodunovSphSimulation<1>(params);
    else if (simtype == "nbody")
      return new NbodySimulation<1>(params);
  }
  else if (ndim==2) {
    if (simtype == "gradhsph" || simtype == "sph")
      return new GradhSphSimulation<2>(params);
    else if (simtype == "sm2012sph")
      return new SM2012SphSimulation<2>(params);
    else if (simtype == "godunovsph")
      return new GodunovSphSimulation<2>(params);
    else if (simtype == "nbody")
      return new NbodySimulation<2>(params);
  }
  else if (ndim==3) {
    if (simtype == "gradhsph" || simtype == "sph")
      return new GradhSphSimulation<3>(params);
    else if (simtype == "sm2012sph")
      return new SM2012SphSimulation<3>(params);
    else if (simtype == "godunovsph")
      return new GodunovSphSimulation<3>(params);
    else if (simtype == "nbody")
      return new NbodySimulation<3>(params);
  }
  return NULL;
}



//=============================================================================
//  SimulationBase::SimulationBase
/// SimulationBase constructor, initialising important simulation variables. 
//=============================================================================
SimulationBase::SimulationBase
(Parameters* params)                ///< [in] Pointer to parameters object
{
  simparams = new Parameters(*params);
  paramfile             = "";
  integration_step      = 1;
  n                     = 0;
  nresync               = 0;
  Nblocksteps           = 0;
  Nfullsteps            = 0;
  Nmpi                  = 1;
  Noutsnap              = 0;
  Noutlitesnap          = 0;
  Nsteps                = 0;
  rank                  = 0;
  dt_snap_wall          = 0.0;
  t                     = 0.0;
  timestep              = 0.0;
  tsnaplast             = 0.0;
  tlitesnaplast         = 0.0;
  tsnap_wallclock       = 0.0;
  initial_h_provided    = false;
  kill_simulation       = false;
  ParametersProcessed   = false;
  rescale_particle_data = false;
  restart               = false;
  setup                 = false;
#if defined _OPENMP
  if (omp_get_dynamic()) {
<<<<<<< HEAD
    cout << "Warning: the dynamic adjustment of the number threads was on."
      "For better load-balancing, we will disable it" << endl;
=======
    cout << "Warning: the dynamic adjustment of the number threads was on. "
	 << "For better load-balancing, we will disable it" << endl;
>>>>>>> c289746c
  }
  omp_set_dynamic(0);
  Nthreads = omp_get_max_threads();
  assert(Nthreads > 0);
#else
  Nthreads = 1;
#endif
}



//=============================================================================
//  SimulationBase::~SimulationBase
/// SimulationBase destructor
//=============================================================================
SimulationBase::~SimulationBase()
{
}



//=============================================================================
//  SimulationBase::SplashScreen
/// Write splash screen to standard output.
//=============================================================================
void SimulationBase::SplashScreen(void)
{
  cout << "******************************************************************************" << endl;
  cout << "*                                                                            *" << endl;
  cout << "*         *****     ****    *     *   *****     ****    *      ******        *" << endl;
  cout << "*        *     *   *    *   **    *   *    *   *    *   *      *             *" << endl;
  cout << "*        *         *    *   * *   *   *    *   *    *   *      *             *" << endl;
  cout << "*        *    **   ******   *  *  *   *    *   ******   *      ******        *" << endl;
  cout << "*        *     *   *    *   *   * *   *    *   *    *   *      *             *" << endl;
  cout << "*        *     *   *    *   *    **   *    *   *    *   *      *             *" << endl;
  cout << "*         *****    *    *   *     *   *****    *    *   *****  *             *" << endl;
  cout << "*                                                                            *" << endl;
  cout << "*   Graphical Astrophysics code for N-body Dynamics and Lagrangian Fluids    *" << endl;
  cout << "*                        Version 0.1.0 - 21/10/2013                          *" << endl;
  cout << "*                                                                            *" << endl;
  cout << "*                    Authors : D. A. Hubber & G. Rosotti                     *" << endl;
  cout << "*                                                                            *" << endl;
  cout << "******************************************************************************" << endl;

  return;
}



//=============================================================================
//  SimulationBase::SetParam
/// Accessor function for modifying a string value. Also checks that the
/// non return point has not been reached
//=============================================================================
void SimulationBase::SetParam(string key, string value)
{
  // Error checking
  if (ParametersProcessed) {
    string msg = 
      "Error: the non-return point for setting parameters has been reached!";
    ExceptionHandler::getIstance().raise(msg);
  }
  if (key == "ndim") {
    string msg = "Error: Not possible to change the number of dimensions!";
    ExceptionHandler::getIstance().raise(msg);
  }

  simparams->SetParameter(key, value);
}



//=============================================================================
//  SphSimulationBase::SetParam
/// Accessor function for modifying an int value, wrapper around the one for 
/// string value. Also checks that the non return point has not been reached
//=============================================================================
void SimulationBase::SetParam(string key, int value)
{
  ostringstream convert;
  convert << value;
  SetParam (key, convert.str());
}



//=============================================================================
//  SimulationBase::SetParam
/// Accessor function for modifying a float value, wrapper around the one for 
/// string value.  Also checks that the non return point has not been reached.
//=============================================================================
void SimulationBase::SetParam(string key, float value)
{
  ostringstream convert;
  convert << value;
  SetParam (key, convert.str());
}



//=============================================================================
//  SimulationBase::GetParam
/// Accessor function for getting a parameter value
/// Wrapper around the corresponding function in Parameters
//=============================================================================
string SimulationBase::GetParam(string key)
{
  return simparams->GetParameter(key);
}



//=============================================================================
//  SimulationBase::GetIntAndFloatParameterKeys
/// Returns a list containing the keys of all the int and float parameters
//=============================================================================
std::list<string>* SimulationBase::GetIntAndFloatParameterKeys()
{
  if (! keys.empty())
    return &keys;
  
  for (std::map<string, int>::iterator it=simparams->intparams.begin() ; it != simparams->intparams.end(); it++) {
    keys.push_back(it->first);
  }
  
  for (std::map<string, float>::iterator it=simparams->floatparams.begin() ; it != simparams->floatparams.end(); it++) {
    keys.push_back(it->first);
  }
  
  return &keys;
}



//=============================================================================
//  SphSimulation::Run
/// Controls the simulation main loop, including exit conditions.  If provided
/// (optional argument), will only advance the simulation by 'Nadvance' steps.
//=============================================================================
void SimulationBase::Run
(int Nadvance)                      ///< [in] Selected max no. of integer 
                                    ///<      timesteps (Optional argument).
{
  int Ntarget;                      // Target step no before finishing 
                                    // main code integration.
  ofstream outfile;                 // Stream to create temp. file for

  debug1("[SphSimulation::Run]");

  // Set integer timestep exit condition if provided as parameter.
  if (Nadvance < 0) Ntarget = Nstepsmax;
  else Ntarget = Nsteps + Nadvance;

  // Continue to run simulation until we reach the required time, or 
  // exeeded the maximum allowed number of steps.
  //---------------------------------------------------------------------------
  while (t < tend && Nsteps < Ntarget) {

    timing->StartTimingSection("RUN",1);

    MainLoop();
    Output();

    // Special condition to check if maximum wall-clock time has been reached
    if (kill_simulation || 
	timing->WallClockTime() - timing->tstart_wall > 0.99*tmax_wallclock) {
      cout << "Reached maximum wall-clock time.  Killing simulation." << endl;
      outfile.open("cont");
      outfile.close();
      break;
    }

    timing->EndTimingSection("RUN");

  }
  //---------------------------------------------------------------------------

  CalculateDiagnostics();
  OutputDiagnostics();
  UpdateDiagnostics();
  cout << "Final t : " << t*simunits.t.outscale << " " << simunits.t.outunit
       << "    Total no. of steps : " << Nsteps << endl;

  return;
}



//=============================================================================
//  SimulationBase::InteractiveRun
/// Controls the simulation main loop, including exit conditions.
/// If provided, will only advance the simulation by 'Nadvance' steps.
//=============================================================================
list<SphSnapshotBase*> SimulationBase::InteractiveRun
(int Nadvance)                      ///< [in] Selected max no. of integer 
                                    ///<      timesteps (Optional argument).
{
  int Ntarget;                      // Selected integer timestep
  DOUBLE tdiff = 0.0;               // Measured time difference
  clock_t tstart = clock();         // Initial CPU clock time
  string filename;                  // Name of the output file
  list<SphSnapshotBase*> snap_list; // List of snapshots produced while running
                                    // that will be passed back to Python

  debug2("[SimulationBase::InteractiveRun]");

  // Set integer timestep exit condition if provided as parameter.
  if (Nadvance < 0) Ntarget = Nstepsmax;
  else Ntarget = Nsteps + Nadvance;

  // Continue to run simulation until we reach the required time, or
  // exeeded the maximum allowed number of steps.
  //---------------------------------------------------------------------------
  while (t < tend && Nsteps < Ntarget && tdiff < dt_python) {
	
    // Evolve the simulation one step
    MainLoop();

    // Update all diagnostics (including binaries) here for now
    if (t >= tsnapnext) CalculateDiagnostics();
	  
    // Call output routine
    filename=Output();
	  
    // If we have written a snapshot, create a new snapshot object
    if (filename.length() != 0) {
      SphSnapshotBase* snapshot =
        SphSnapshotBase::SphSnapshotFactory(filename, this, ndims);
      snapshot->CopyDataFromSimulation();
      snap_list.push_back(snapshot);
    }

    // Measure CPU clock time difference since current function was called
    tdiff = (DOUBLE) (clock() - tstart) / (DOUBLE) CLOCKS_PER_SEC;

  }
  //---------------------------------------------------------------------------


  // Calculate and process all diagnostic quantities
  if (t >= tend || Nsteps >= Ntarget) {
    CalculateDiagnostics();
    OutputDiagnostics();
    UpdateDiagnostics();
  }

  return snap_list;
}



//=============================================================================
//  SimulationBase::Output
/// Controls when regular output snapshots are written by the code.
//=============================================================================
string SimulationBase::Output(void)
{
  string filename;                  // Output snapshot filename
  string filename2;
  string nostring;                  // String of number of snapshots
  string fileend;                   // Name of restart file
  stringstream ss;                  // Stream object for preparing filename
  ofstream outfile;                 // Stream of restart file

  debug2("[SimulationBase::Output]");
  timing->StartTimingSection("OUTPUT",2);

  if (rank == 0)
    if (Nsteps%noutputstep == 0)
      cout << "t : " << t*simunits.t.outscale << " " << simunits.t.outunit
           << "    dt : " << timestep*simunits.t.outscale << " "
           << simunits.t.outunit << "    Nsteps : " << Nsteps << endl;


  // Output a lite-data snapshot for producing movies
  //---------------------------------------------------------------------------
  if (litesnap == 1 && t >= tlitesnapnext) {

    // Prepare filename for new snapshot
    Noutlitesnap++;
    tlitesnaplast = tlitesnapnext;
    tlitesnapnext += dt_litesnap;
    nostring = "";
    ss << setfill('0') << setw(5) << Noutlitesnap;
    nostring = ss.str();
    filename = run_id + ".slite." + nostring;
    ss.str(std::string());
    WriteSnapshotFile(filename,"slite");

  }
  //---------------------------------------------------------------------------


  // Output a data snapshot if reached required time
  //---------------------------------------------------------------------------
  if (t >= tsnapnext) {

    // Prepare filename for new snapshot
    Noutsnap++;
    tsnaplast = tsnapnext;
    tsnapnext += dt_snap;
    nostring = "";
    ss << setfill('0') << setw(5) << Noutsnap;
    nostring = ss.str();
    filename = run_id + '.' + out_file_form + '.' + nostring;
    ss.str(std::string());
    WriteSnapshotFile(filename,out_file_form);

    // Now write name and format of snapshot to file (for restarts)
    fileend = "restart";
    filename2 = run_id + "." + fileend;
    outfile.open(filename2.c_str());
    outfile << out_file_form << endl;
    outfile << filename << endl;
    outfile.close();

    // Finally, calculate wall-clock time interval since last output snapshot
    if (tsnap_wallclock > 0.0) 
      dt_snap_wall = timing->WallClockTime() - tsnap_wallclock;
    tsnap_wallclock = timing->WallClockTime();

    // If simulation is too close to maximum wall-clock time, end 
    // prematurely
    if (timing->ttot_wall > 0.95*tmax_wallclock) {
      kill_simulation = true;
    }
    //if (tsnap_wallclock > 0.0 && 
    //	2.0*dt_snap_wall > tmax_wallclock - timing->ttot_wall) {
    //kill_simulation = true;
    //}


  }
  //---------------------------------------------------------------------------

  // Output diagnostics to screen if passed sufficient number of block steps
  if (Nblocksteps%ndiagstep == 0 && n == nresync) {
    CalculateDiagnostics();
    OutputDiagnostics();
    UpdateDiagnostics();
    timing->ComputeTimingStatistics(run_id);
  }

  timing->EndTimingSection("OUTPUT");

  return filename;
}



//=============================================================================
//  SimulationBase::SetupSimulation
/// Main function for setting up a new SPH simulation.
//=============================================================================
void SimulationBase::SetupSimulation(void)
{
  debug1("[SimulationBase::Setup]");
  timing->StartTimingSection("SETUP",1);

  if (setup) {
    string msg = "This simulation has been already set up";
    ExceptionHandler::getIstance().raise(msg);
  }

  // Process the parameters file setting up all simulation objects
  if (simparams->stringparams["ic"] == "python") {
    if (!ParametersProcessed) {
      string msg = "Error: you are attempting to setup a simulation with "
	"initial conditions generated from Python. Before setting up the "
	"simulation, you need to import the initial conditions";
      ExceptionHandler::getIstance().raise(msg);
    }
  }
  else {
    if (ParametersProcessed) {
      string msg = "The parameters of the simulation have been already "
	"processed. It means that you shouldn't be calling this function, "
	"please consult the documentation.";
      ExceptionHandler::getIstance().raise(msg);
    }
    ProcessParameters();
  }

  // Generate initial conditions for simulation on root process (for MPI jobs)
  //---------------------------------------------------------------------------
  if (rank == 0) {
    GenerateIC();
    
    // Change to COM frame if selected
    if (simparams->intparams["com_frame"] == 1) SetComFrame();

  }
  //---------------------------------------------------------------------------

  // Perform the rest of the initialisation, calculating all initial particle 
  // quantities and setting up trees.
  PostInitialConditionsSetup();

  Output();

  timing->EndTimingSection("SETUP");

  return;
}



//=============================================================================
<<<<<<< HEAD
//  Simulation::ProcessParameters
/// Process all the options chosen in the parameters file, setting various 
/// simulation variables and creating important simulation objects.
//=============================================================================
template <int ndim>
void Simulation<ndim>::ProcessParameters(void)
{
  // Local references to parameter variables for brevity
  map<string, int> &intparams = simparams->intparams;
  map<string, float> &floatparams = simparams->floatparams;
  map<string, string> &stringparams = simparams->stringparams;
  string sim = stringparams["sim"];

  debug2("[Simulation::ProcessParameters]");


  // Now simulation object is created, set-up various MPI variables
#ifdef MPI_PARALLEL
  rank = mpicontrol.rank;
  Nmpi = mpicontrol.Nmpi;
#endif

  // Sanity check for valid dimensionality
  if (ndim < 1 || ndim > 3) {
    string message = "Invalid dimensionality chosen : ndim = " + ndim;
    ExceptionHandler::getIstance().raise(message);
  }

  // Set-up all output units for scaling parameters
  simunits.SetupUnits(simparams);


  // Process all SPH parameters if running SPH simulations
  //---------------------------------------------------------------------------
  if (sim == "sph" || sim == "godunov_sph") {


    // Set-up main SPH objects depending on which SPH algorithm we are using
    if (sim == "sph") 
      ProcessSphParameters();
    else if (sim == "godunov_sph") 
      ProcessGodunovSphParameters();


    // Thermal physics object.  If energy equation is chosen, also initiate
    // the energy integration object.
    //-------------------------------------------------------------------------
    string gas_eos = stringparams["gas_eos"];
    if (gas_eos == "energy_eqn" || gas_eos == "constant_temp") {
      sph->eos = new Adiabatic<ndim>(floatparams["temp0"],
				     floatparams["mu_bar"],
				     floatparams["gamma_eos"]);
    }
    else if (gas_eos == "isothermal")
      sph->eos = new Isothermal<ndim>(floatparams["temp0"],
				      floatparams["mu_bar"],
				      floatparams["gamma_eos"],
				      &simunits);
    else if (gas_eos == "barotropic")
      sph->eos = new Barotropic<ndim>(floatparams["temp0"],
				      floatparams["mu_bar"],
				      floatparams["gamma_eos"],
				      floatparams["rho_bary"],
				      &simunits);
    else if (gas_eos == "barotropic2")
      sph->eos = new Barotropic2<ndim>(floatparams["temp0"],
				       floatparams["mu_bar"],
				       floatparams["gamma_eos"],
				       floatparams["rho_bary"],
				       &simunits);
    else {
      string message = "Unrecognised parameter : gas_eos = " + gas_eos;
      ExceptionHandler::getIstance().raise(message);
    }
    

    // Create neighbour searching object based on chosen method in params file
    //-------------------------------------------------------------------------
    if (stringparams["neib_search"] == "bruteforce")
      sphneib = new BruteForceSearch<ndim>;
    else if (stringparams["neib_search"] == "grid")
      sphneib = new GridSearch<ndim>;
    else if (stringparams["neib_search"] == "tree") {
      sphneib = new BinaryTree<ndim>(intparams["Nleafmax"],
				     floatparams["thetamaxsqd"],
				     sph->kernp->kernrange,
                                     floatparams["macerror"],
				     stringparams["gravity_mac"],
				     stringparams["multipole"]);
    }
    else {
      string message = "Unrecognised parameter : neib_search = " 
	+ simparams->stringparams["neib_search"];
      ExceptionHandler::getIstance().raise(message);
    }
#if defined MPI_PARALLEL
    mpicontrol.SetNeibSearch(sphneib);
#endif
 
  }
  //---------------------------------------------------------------------------


  // Process all N-body parameters and set-up main N-body objects
  if (sim == "nbody") ProcessSphParameters();
  ProcessNbodyParameters();


  // Set external potential field object and set pointers to object
  if (stringparams["external_potential"] == "none") {
    extpot = new NullPotential<ndim>();
  }
  else if (stringparams["external_potential"] == "plummer") {
    extpot = new PlummerPotential<ndim>(floatparams["mplummer_extpot"],
					floatparams["rplummer_extpot"]);
  }
  else {
    string message = "Unrecognised parameter : external_potential = " 
      + simparams->stringparams["external_potential"];
    ExceptionHandler::getIstance().raise(message);
  }
  sph->extpot = extpot;
  nbody->extpot = extpot;


  // Set all other SPH parameter variables
  sph->Nsph           = intparams["Nsph"];
  sph->Nsphmax        = intparams["Nsphmax"];
  sph->create_sinks   = intparams["create_sinks"];
  sph->alpha_visc_min = floatparams["alpha_visc_min"];


  // Set important variables for N-body objects
  nbody->Nstar          = intparams["Nstar"];
  nbody->Nstarmax       = intparams["Nstarmax"];
  nbody_single_timestep = intparams["nbody_single_timestep"];
  nbodytree.gpehard     = floatparams["gpehard"];
  nbodytree.gpesoft     = floatparams["gpesoft"];
  nbody->perturbers     = intparams["perturbers"];
  if (intparams["sub_systems"] == 1) 
    subsystem->perturbers = intparams["perturbers"];


  // Boundary condition variables
  //---------------------------------------------------------------------------
  simbox.x_boundary_lhs = stringparams["x_boundary_lhs"];
  simbox.x_boundary_rhs = stringparams["x_boundary_rhs"];
  simbox.boxmin[0] = floatparams["boxmin[0]"]/simunits.r.outscale;
  simbox.boxmax[0] = floatparams["boxmax[0]"]/simunits.r.outscale;
  //if (simbox.x_boundary_lhs == "open") simbox.boxmin[0] = -big_number;
  //if (simbox.x_boundary_rhs == "open") simbox.boxmax[0] = big_number;

  if (ndim > 1) {
    simbox.y_boundary_lhs = stringparams["y_boundary_lhs"];
    simbox.y_boundary_rhs = stringparams["y_boundary_rhs"];
    simbox.boxmin[1] = floatparams["boxmin[1]"]/simunits.r.outscale;
    simbox.boxmax[1] = floatparams["boxmax[1]"]/simunits.r.outscale;
    //if (simbox.y_boundary_lhs == "open") simbox.boxmin[1] = -big_number;
    //if (simbox.y_boundary_rhs == "open") simbox.boxmax[1] = big_number;
  }

  if (ndim == 3) {
    simbox.z_boundary_lhs = stringparams["z_boundary_lhs"];
    simbox.z_boundary_rhs = stringparams["z_boundary_rhs"];
    simbox.boxmin[2] = floatparams["boxmin[2]"]/simunits.r.outscale;
    simbox.boxmax[2] = floatparams["boxmax[2]"]/simunits.r.outscale;
    //if (simbox.z_boundary_lhs == "open") simbox.boxmin[2] = -big_number;
    //if (simbox.z_boundary_rhs == "open") simbox.boxmax[2] = big_number;
  }

  for (int k=0; k<ndim; k++) {
    simbox.boxsize[k] = simbox.boxmax[k] - simbox.boxmin[k];
    simbox.boxhalf[k] = 0.5*simbox.boxsize[k];
  }
  if (sim == "sph" || sim == "godunov_sph") sphneib->box = &simbox;
  if (IsAnyBoundarySpecial(simbox))
    LocalGhosts = new PeriodicGhosts<ndim>();
  else
    LocalGhosts = new NullGhosts<ndim>();
#ifdef MPI_PARALLEL
  MpiGhosts = new MPIGhosts<ndim>(&mpicontrol);
#endif


  // Sink particles
  //---------------------------------------------------------------------------
  sink_particles = intparams["sink_particles"];
  sinks.sink_particles = intparams["sink_particles"];
  sinks.create_sinks = intparams["create_sinks"];
  sinks.smooth_accretion = intparams["smooth_accretion"];
  sinks.rho_sink = floatparams["rho_sink"]
    /simunits.rho.outscale/simunits.rho.outcgs;
  sinks.alpha_ss = floatparams["alpha_ss"];
  sinks.smooth_accrete_frac = floatparams["smooth_accrete_frac"];
  sinks.smooth_accrete_dt = floatparams["smooth_accrete_dt"];
  sinks.sink_radius_mode = stringparams["sink_radius_mode"];

  if (sinks.sink_radius_mode == "fixed")
    sinks.sink_radius = floatparams["sink_radius"]/simunits.r.outscale;
  else
    sinks.sink_radius = floatparams["sink_radius"];


  // Set other important simulation variables
  dt_python             = floatparams["dt_python"];
  dt_snap               = floatparams["dt_snap"]/simunits.t.outscale;
  dt_litesnap           = floatparams["dt_litesnap"]/simunits.t.outscale;
  level_diff_max        = intparams["level_diff_max"];
  litesnap              = intparams["litesnap"];
  Nlevels               = intparams["Nlevels"];
  ndiagstep             = intparams["ndiagstep"];
  noutputstep           = intparams["noutputstep"];
  ntreebuildstep        = intparams["ntreebuildstep"];
  ntreestockstep        = intparams["ntreestockstep"];
  Nstepsmax             = intparams["Nstepsmax"];
  out_file_form         = stringparams["out_file_form"];
  run_id                = stringparams["run_id"];
  sph_single_timestep   = intparams["sph_single_timestep"];
  tmax_wallclock        = floatparams["tmax_wallclock"];
  tend                  = floatparams["tend"]/simunits.t.outscale;
  tsnapnext             = floatparams["tsnapfirst"]/simunits.t.outscale;
  tlitesnapnext         = floatparams["tlitesnapfirst"]/simunits.t.outscale;


  // Set pointers to timing object
  nbody->timing   = timing;
  if (sim == "sph" || sim == "godunov_sph") {
    sinks.timing    = timing;
    sphint->timing  = timing;
    sphneib->timing = timing;
    uint->timing   = timing;
  }

  // Flag that we've processed all parameters already
  ParametersProcessed = true;

  return;
}



//=============================================================================
//  Simulation::ProcessSphParameters
/// Process all the options chosen in the parameters file, setting various 
/// simulation variables and creating important simulation objects.
//=============================================================================
template <int ndim>
void Simulation<ndim>::ProcessSphParameters(void)
{
  aviscenum avisc;                  // Artificial viscosity enum
  acondenum acond;                  // Artificial conductivity enum
  eosenum gas_eos;                  // Gas EOS enum
  tdaviscenum tdavisc;              // Time-dependent viscosity enum

  // Local references to parameter variables for brevity
  map<string, int> &intparams = simparams->intparams;
  map<string, float> &floatparams = simparams->floatparams;
  map<string, string> &stringparams = simparams->stringparams;
  string KernelName = stringparams["kernel"];


  // Set the enum for artificial viscosity
  if (stringparams["avisc"] == "none")
    avisc = noav;
  else if (stringparams["avisc"] == "mon97" &&
           stringparams["time_dependent_avisc"] == "mm97")
    avisc = mon97mm97;
  else if (stringparams["avisc"] == "mon97" &&
           stringparams["time_dependent_avisc"] == "cd2010")
    avisc = mon97cd2010;
  else if (stringparams["avisc"] == "mon97")
    avisc = mon97;
  else {
    string message = "Unrecognised parameter : avisc = " +
      simparams->stringparams["avisc"];
    ExceptionHandler::getIstance().raise(message);
  }

  // Set the enum for artificial viscosity
  if (stringparams["time_dependent_avisc"] == "none")
    tdavisc = notdav;
  else if (stringparams["time_dependent_avisc"] == "mm97")
    tdavisc = mm97;
  else if (stringparams["time_dependent_avisc"] == "cd2010")
    tdavisc = cd2010;
  else {
    string message = "Unrecognised parameter : time_dependent_avisc = " +
      simparams->stringparams["time_dependent_avisc"];
    ExceptionHandler::getIstance().raise(message);
  }

  // Set the enum for artificial conductivity
  if (stringparams["acond"] == "none")
    acond = noac;
  else if (stringparams["acond"] == "wadsley2008")
    acond = wadsley2008;
  else if (stringparams["acond"] == "price2008")
    acond = price2008;
  else {
    string message = "Unrecognised parameter : acond = " +
        simparams->stringparams["acond"];
    ExceptionHandler::getIstance().raise(message);
  }

  // Set gas EOS values
  if (stringparams["gas_eos"] == "isothermal")
    gas_eos = isothermal;
  else if (stringparams["gas_eos"] == "barotropic")
    gas_eos = barotropic;
  else if (stringparams["gas_eos"] == "barotropic2")
    gas_eos = barotropic2;
  else if (stringparams["gas_eos"] == "energy_eqn")
    gas_eos = energy_eqn;
  else if (stringparams["gas_eos"] == "constant_temp")
    gas_eos = constant_temp;
  else {
    string message = "Unrecognised parameter : gas_eos = " +
        simparams->stringparams["gas_eos"];
    ExceptionHandler::getIstance().raise(message);
  }


  // Create 'grad-h' SPH object
  //===========================================================================
  if (stringparams["sph"] == "gradh") {
    if (intparams["tabulated_kernel"] == 1) {
      sph = new GradhSph<ndim, TabulatedKernel> 
	(intparams["hydro_forces"], intparams["self_gravity"],
	 floatparams["alpha_visc"], floatparams["beta_visc"],
	 floatparams["h_fac"], floatparams["h_converge"], 
	 avisc, acond, tdavisc, stringparams["gas_eos"], KernelName);
    }
    else if (intparams["tabulated_kernel"] == 0) {
      // Depending on the kernel, instantiate a different GradSph object
      if (KernelName == "m4") {
	sph = new GradhSph<ndim, M4Kernel> 
	  (intparams["hydro_forces"], intparams["self_gravity"],
	   floatparams["alpha_visc"], floatparams["beta_visc"],
	   floatparams["h_fac"], floatparams["h_converge"],
	   avisc, acond, tdavisc, stringparams["gas_eos"], KernelName);
      }
      else if (KernelName == "quintic") {
	sph = new GradhSph<ndim, QuinticKernel> 
	  (intparams["hydro_forces"], intparams["self_gravity"],
	   floatparams["alpha_visc"], floatparams["beta_visc"],
	   floatparams["h_fac"], floatparams["h_converge"],
	   avisc, acond, tdavisc, stringparams["gas_eos"], KernelName);
      }
      else if (KernelName == "gaussian") {
	sph = new GradhSph<ndim, GaussianKernel> 
	  (intparams["hydro_forces"], intparams["self_gravity"],
	   floatparams["alpha_visc"], floatparams["beta_visc"],
	   floatparams["h_fac"], floatparams["h_converge"],
	   avisc, acond, tdavisc, stringparams["gas_eos"], KernelName);
      }
      else {
	string message = "Unrecognised parameter : kernel = " +
	  simparams->stringparams["kernel"];
	ExceptionHandler::getIstance().raise(message);
      }
    }
    else {
      string message = "Invalid option for the tabulated_kernel parameter: " +
	stringparams["tabulated_kernel"];
      ExceptionHandler::getIstance().raise(message);
    }
  }

  // Create Saitoh-Makino (2012) SPH object
  //===========================================================================
  else if (stringparams["sph"] == "sm2012") {
    if (intparams["tabulated_kernel"] == 1) {
      sph = new SM2012Sph<ndim, TabulatedKernel> 
        (intparams["hydro_forces"], intparams["self_gravity"],
	 floatparams["alpha_visc"], floatparams["beta_visc"],
	 floatparams["h_fac"], floatparams["h_converge"],
	 avisc, acond, tdavisc, stringparams["gas_eos"], KernelName);
    }
    else if (intparams["tabulated_kernel"] == 0){
      // Depending on the kernel, instantiate a different SM2012 object
      if (KernelName == "m4") {
	sph = new SM2012Sph<ndim, M4Kernel> 
	  (intparams["hydro_forces"], intparams["self_gravity"],
	   floatparams["alpha_visc"], floatparams["beta_visc"],
	   floatparams["h_fac"], floatparams["h_converge"],
	   avisc, acond, tdavisc, stringparams["gas_eos"], KernelName);
      }
      else if (KernelName == "quintic") {
	sph = new SM2012Sph<ndim, QuinticKernel> 
	  (intparams["hydro_forces"], intparams["self_gravity"],
	   floatparams["alpha_visc"], floatparams["beta_visc"],
	   floatparams["h_fac"], floatparams["h_converge"],
	   avisc, acond, tdavisc, stringparams["gas_eos"], KernelName);
      }
      else if (KernelName == "gaussian") {
	sph = new SM2012Sph<ndim, GaussianKernel> 
	  (intparams["hydro_forces"], intparams["self_gravity"],
	   floatparams["alpha_visc"], floatparams["beta_visc"],
	   floatparams["h_fac"], floatparams["h_converge"],
	   avisc, acond, tdavisc, stringparams["gas_eos"], KernelName);
      }
      else {
	string message = "Unrecognised parameter : kernel = " +
	  simparams->stringparams["kernel"];
	ExceptionHandler::getIstance().raise(message);
      }
    }
    else {
      string message = "Invalid option for the tabulated_kernel parameter: " +
	stringparams["tabulated_kernel"];
      ExceptionHandler::getIstance().raise(message);
    }
  }

  //===========================================================================
  else {
    string message = "Invalid or unrecognised parameter : sph = " 
      + simparams->stringparams["sph"];
    ExceptionHandler::getIstance().raise(message);
  }
  //===========================================================================


  // Create SPH particle integration object
  //---------------------------------------------------------------------------
  if (stringparams["sph_integration"] == "lfkdk") {
    sphint = new SphLeapfrogKDK<ndim>(floatparams["accel_mult"],
			              floatparams["courant_mult"],
			              floatparams["energy_mult"],
				      gas_eos, tdavisc);
  }
  else if (stringparams["sph_integration"] == "lfdkd") {
    sphint = new SphLeapfrogDKD<ndim>(floatparams["accel_mult"],
			              floatparams["courant_mult"],
			              floatparams["energy_mult"],
				      gas_eos, tdavisc);
    integration_step = max(integration_step,2);
  }
  else {
    string message = "Unrecognised parameter : sph_integration = " 
      + simparams->stringparams["sph_integration"];
    ExceptionHandler::getIstance().raise(message);
  }


  // Energy integration object
  //---------------------------------------------------------------------------
  if (stringparams["energy_integration"] == "PEC") {
    uint = new EnergyPEC<ndim>(floatparams["energy_mult"]);
  }
  else if (stringparams["energy_integration"] == "lfdkd") {
    uint = new EnergyLeapfrogDKD<ndim>(floatparams["energy_mult"]);
  }
  else {
    string message = "Unrecognised parameter : energy_integration = "
      + simparams->stringparams["energy_integration"];
    ExceptionHandler::getIstance().raise(message);
  }


  // Depending on the dimensionality, calculate expected neighbour number
  //---------------------------------------------------------------------------
  if (ndim == 1)
    sph->Ngather = (int) (2.0*sph->kernp->kernrange*sph->h_fac);
  else if (ndim == 2)
    sph->Ngather = (int) (pi*pow(sph->kernp->kernrange*sph->h_fac,2));
  else if (ndim == 3)
    sph->Ngather = (int) (4.0*pi*pow(sph->kernp->kernrange*sph->h_fac,3)/3.0);

  return;
}



//=============================================================================
//  Simulation::ProcessGodunovSphParameters
/// Process parameter particular to setting up a Godunov SPH simulation object.
//=============================================================================
template <int ndim>
void Simulation<ndim>::ProcessGodunovSphParameters(void)
{
  aviscenum avisc;                  // Artificial viscosity enum
  acondenum acond;                  // Artificial conductivity enum
  eosenum gas_eos;                  // Gas EOS enum
  tdaviscenum tdavisc;              // Time-dependent viscosity enum

  map<string, int> &intparams = simparams->intparams;
  map<string, float> &floatparams = simparams->floatparams;
  map<string, string> &stringparams = simparams->stringparams;
  string KernelName = stringparams["kernel"];

  // Create SPH object based on chosen method in params file
  //---------------------------------------------------------------------------
  if (intparams["tabulated_kernel"] == 1) {
    sph = new GodunovSph<ndim, TabulatedKernel> 
      (intparams["hydro_forces"], intparams["self_gravity"],
       floatparams["alpha_visc"], floatparams["beta_visc"],
       floatparams["h_fac"], floatparams["h_converge"], 
       avisc, acond, tdavisc, stringparams["gas_eos"], KernelName);
  }
  else if (intparams["tabulated_kernel"] == 0) {
    if (KernelName == "gaussian") {
      sph = new GodunovSph<ndim, GaussianKernel> 
        (intparams["hydro_forces"], intparams["self_gravity"],
         floatparams["alpha_visc"], floatparams["beta_visc"],
         floatparams["h_fac"], floatparams["h_converge"],
         avisc, acond, tdavisc, stringparams["gas_eos"], KernelName);
    }
    else {
      string message = "Unrecognised parameter : kernel = " +
	simparams->stringparams["kernel"];
      ExceptionHandler::getIstance().raise(message);
    }
  }
  else {
    string message = "Invalid option for the tabulated_kernel parameter: " +
      stringparams["tabulated_kernel"];
    ExceptionHandler::getIstance().raise(message);
  }


  // Riemann solver object
  //---------------------------------------------------------------------------
  string riemann = stringparams["riemann_solver"];
  if (riemann == "exact")
    sph->riemann = new ExactRiemannSolver(floatparams["gamma_eos"]);
  else if (riemann == "hllc")
    sph->riemann = new HllcRiemannSolver(floatparams["gamma_eos"]);
  else {
    string message = "Unrecognised parameter : riemann_solver = "
      + riemann;
    ExceptionHandler::getIstance().raise(message);
  }

 
  // Create SPH particle integration object
  //---------------------------------------------------------------------------
  sphint = new SphGodunovIntegration<ndim>(floatparams["accel_mult"],
					   floatparams["courant_mult"],
			              floatparams["energy_mult"],
					   gas_eos, tdavisc);


  // Energy integration object
  //---------------------------------------------------------------------------
  uint = new EnergyGodunovIntegration<ndim>(floatparams["energy_mult"]);


  // Set other important parameters
  sph->riemann_solver = stringparams["riemann_solver"];
  sph->slope_limiter  = stringparams["slope_limiter"];
  sph->riemann_order  = intparams["riemann_order"];

  
  return;
}



//=============================================================================
=======
>>>>>>> c289746c
//  Simulation::ProcessNbodyParameters
/// Process all the options chosen in the parameters file for setting up 
/// objects related to stars and N-body integration.
//=============================================================================
template <int ndim>
void Simulation<ndim>::ProcessNbodyParameters(void)
{
  map<string, int> &intparams = simparams->intparams;
  map<string, float> &floatparams = simparams->floatparams;
  map<string, string> &stringparams = simparams->stringparams;
  
  // Create N-body object based on chosen method in params file
  //---------------------------------------------------------------------------
  if (stringparams["nbody"] == "lfkdk") {
    string KernelName = stringparams["kernel"];
    if (intparams["tabulated_kernel"] == 1) {
      nbody = new NbodyLeapfrogKDK<ndim, TabulatedKernel> 
	(intparams["nbody_softening"], intparams["sub_systems"],
	 floatparams["nbody_mult"], KernelName);
    }
    else if (intparams["tabulated_kernel"] == 0) {
      // Depending on the kernel, instantiate a different GradSph object
      if (KernelName == "m4") {
	nbody = new NbodyLeapfrogKDK<ndim, M4Kernel> 
	  (intparams["nbody_softening"], intparams["sub_systems"],
	   floatparams["nbody_mult"], KernelName);
      }
      else if (KernelName == "quintic") {
	nbody = new NbodyLeapfrogKDK<ndim, QuinticKernel> 
	  (intparams["nbody_softening"], intparams["sub_systems"],
	   floatparams["nbody_mult"], KernelName);
      }
      else if (KernelName == "gaussian") {
	nbody = new NbodyLeapfrogKDK<ndim, GaussianKernel> 
	  (intparams["nbody_softening"], intparams["sub_systems"],
	   floatparams["nbody_mult"], KernelName);
      }
      else {
	string message = "Unrecognised parameter : kernel = " +
	  simparams->stringparams["kernel"];
	ExceptionHandler::getIstance().raise(message);
      }
    }
    else {
      string message = "Invalid option for the tabulated_kernel parameter: " +
	stringparams["tabulated_kernel"];
      ExceptionHandler::getIstance().raise(message);
    }
  }
  // Create N-body object based on chosen method in params file
  //---------------------------------------------------------------------------
  else if (stringparams["nbody"] == "lfdkd") {
    string KernelName = stringparams["kernel"];
    if (intparams["tabulated_kernel"] == 1) {
      nbody = new NbodyLeapfrogDKD<ndim, TabulatedKernel> 
	(intparams["nbody_softening"], intparams["sub_systems"],
	 floatparams["nbody_mult"], KernelName);
    }
    else if (intparams["tabulated_kernel"] == 0) {
      // Depending on the kernel, instantiate a different GradSph object
      if (KernelName == "m4") {
	nbody = new NbodyLeapfrogDKD<ndim, M4Kernel> 
	  (intparams["nbody_softening"], intparams["sub_systems"],
	   floatparams["nbody_mult"], KernelName);
      }
      else if (KernelName == "quintic") {
	nbody = new NbodyLeapfrogDKD<ndim, QuinticKernel> 
	  (intparams["nbody_softening"], intparams["sub_systems"],
	   floatparams["nbody_mult"], KernelName);
      }
      else if (KernelName == "gaussian") {
	nbody = new NbodyLeapfrogDKD<ndim, GaussianKernel> 
	  (intparams["nbody_softening"], intparams["sub_systems"],
	   floatparams["nbody_mult"], KernelName);
      }
      else {
	string message = "Unrecognised parameter : kernel = " +
	  simparams->stringparams["kernel"];
	ExceptionHandler::getIstance().raise(message);
      }
    }
    else {
      string message = "Invalid option for the tabulated_kernel parameter: " +
	stringparams["tabulated_kernel"];
      ExceptionHandler::getIstance().raise(message);
    }
    integration_step = max(integration_step,2);
  }
  //---------------------------------------------------------------------------
  else if (stringparams["nbody"] == "hermite4") {
    string KernelName = stringparams["kernel"];
    if (intparams["tabulated_kernel"] == 1) {
      nbody = new NbodyHermite4<ndim, TabulatedKernel> 
	(intparams["nbody_softening"], intparams["sub_systems"],
	 floatparams["nbody_mult"], KernelName);
    }
    else if (intparams["tabulated_kernel"] == 0) {
      // Depending on the kernel, instantiate a different GradSph object
      if (KernelName == "m4") {
	nbody = new NbodyHermite4<ndim, M4Kernel> 
	  (intparams["nbody_softening"], intparams["sub_systems"],
	   floatparams["nbody_mult"], KernelName);
      }
      else if (KernelName == "quintic") {
	nbody = new NbodyHermite4<ndim, QuinticKernel> 
	  (intparams["nbody_softening"], intparams["sub_systems"],
	   floatparams["nbody_mult"], KernelName);
      }
      else if (KernelName == "gaussian") {
	nbody = new NbodyHermite4<ndim, GaussianKernel> 
	  (intparams["nbody_softening"], intparams["sub_systems"],
	   floatparams["nbody_mult"], KernelName);
      }
      else {
	string message = "Unrecognised parameter : kernel = " +
	  simparams->stringparams["kernel"];
	ExceptionHandler::getIstance().raise(message);
      }
    }
    else {
      string message = "Invalid option for the tabulated_kernel parameter: " +
	stringparams["tabulated_kernel"];
      ExceptionHandler::getIstance().raise(message);
    }
  }
  //---------------------------------------------------------------------------
  else if (stringparams["nbody"] == "hermite4ts") {
    string KernelName = stringparams["kernel"];
    if (intparams["tabulated_kernel"] == 1) {
      nbody = new NbodyHermite4TS<ndim, TabulatedKernel>
	(intparams["nbody_softening"], intparams["sub_systems"],
	 floatparams["nbody_mult"], KernelName, intparams["Npec"]);
    }
    else if (intparams["tabulated_kernel"] == 0) {
      // Depending on the kernel, instantiate a different GradSph object
      if (KernelName == "m4") {
	nbody = new NbodyHermite4TS<ndim, M4Kernel>
	  (intparams["nbody_softening"], intparams["sub_systems"],
	   floatparams["nbody_mult"], KernelName, intparams["Npec"]);
      }
      else if (KernelName == "quintic") {
	nbody = new NbodyHermite4TS<ndim, QuinticKernel>
	  (intparams["nbody_softening"], intparams["sub_systems"],
	   floatparams["nbody_mult"], KernelName, intparams["Npec"]);
      }
      else if (KernelName == "gaussian") {
	nbody = new NbodyHermite4TS<ndim, GaussianKernel>
	  (intparams["nbody_softening"], intparams["sub_systems"],
	   floatparams["nbody_mult"], KernelName, intparams["Npec"]);
      }
      else {
	string message = "Unrecognised parameter : kernel = " +
	  simparams->stringparams["kernel"];
	ExceptionHandler::getIstance().raise(message);
      }
    }
    else {
      string message = "Invalid option for the tabulated_kernel parameter: " +
	stringparams["tabulated_kernel"];
      ExceptionHandler::getIstance().raise(message);
    }
  }
  //---------------------------------------------------------------------------
  else {
    string message = "Unrecognised parameter : nbody = " 
      + simparams->stringparams["nbody"];
    ExceptionHandler::getIstance().raise(message);
  }
  //---------------------------------------------------------------------------


  // Create sub-system object based on chosen method in params file
  //---------------------------------------------------------------------------
  if (intparams["sub_systems"] == 1) {

    //-------------------------------------------------------------------------
    if (stringparams["sub_system_integration"] == "lfkdk") {
      string KernelName = stringparams["kernel"];
      if (intparams["tabulated_kernel"] == 1) {
	subsystem = new NbodyLeapfrogKDK<ndim, TabulatedKernel> 
	  (intparams["nbody_softening"], intparams["sub_systems"],
	   floatparams["subsys_mult"], KernelName);
      }
      else if (intparams["tabulated_kernel"] == 0) {
	// Depending on the kernel, instantiate a different GradSph object
	if (KernelName == "m4") {
	  subsystem = new NbodyLeapfrogKDK<ndim, M4Kernel> 
	    (intparams["nbody_softening"], intparams["sub_systems"],
	     floatparams["subsys_mult"], KernelName);
	}
	else if (KernelName == "quintic") {
	  subsystem = new NbodyLeapfrogKDK<ndim, QuinticKernel> 
	    (intparams["nbody_softening"], intparams["sub_systems"],
	     floatparams["subsys_mult"], KernelName);
	}
	else if (KernelName == "gaussian") {
	  subsystem = new NbodyLeapfrogKDK<ndim, GaussianKernel> 
	    (intparams["nbody_softening"], intparams["sub_systems"],
	     floatparams["subsys_mult"], KernelName);
	}
	else {
	  string message = "Unrecognised parameter : kernel = " +
	    simparams->stringparams["kernel"];
	  ExceptionHandler::getIstance().raise(message);
	}
      }
      else {
	string message = "Invalid option for the tabulated_kernel parameter: "
	  + stringparams["tabulated_kernel"];
	ExceptionHandler::getIstance().raise(message);
      }
    }
    //-------------------------------------------------------------------------
    else if (stringparams["sub_system_integration"] == "hermite4") {
      string KernelName = stringparams["kernel"];
      if (intparams["tabulated_kernel"] == 1) {
	subsystem = new NbodyHermite4<ndim, TabulatedKernel> 
	  (intparams["nbody_softening"], intparams["sub_systems"],
	   floatparams["subsys_mult"], KernelName);
      }
      else if (intparams["tabulated_kernel"] == 0) {
	// Depending on the kernel, instantiate a different GradSph object
	if (KernelName == "m4") {
	  subsystem = new NbodyHermite4<ndim, M4Kernel> 
	    (intparams["nbody_softening"], intparams["sub_systems"],
	     floatparams["subsys_mult"], KernelName);
	}
	else if (KernelName == "quintic") {
	  subsystem = new NbodyHermite4<ndim, QuinticKernel> 
	    (intparams["nbody_softening"], intparams["sub_systems"],
	     floatparams["subsys_mult"], KernelName);
	}
	else if (KernelName == "gaussian") {
	  subsystem = new NbodyHermite4<ndim, GaussianKernel> 
	    (intparams["nbody_softening"], intparams["sub_systems"],
	     floatparams["subsys_mult"], KernelName);
	}
	else {
	string message = "Unrecognised parameter : kernel = " +
	  simparams->stringparams["kernel"];
	ExceptionHandler::getIstance().raise(message);
	}
      }
      else {
	string message = "Invalid option for the tabulated_kernel parameter: "
	  + stringparams["tabulated_kernel"];
	ExceptionHandler::getIstance().raise(message);
      }
    }
    //-------------------------------------------------------------------------
    else if (stringparams["sub_system_integration"] == "hermite4ts") {
      string KernelName = stringparams["kernel"];
      if (intparams["tabulated_kernel"] == 1) {
	subsystem = new NbodyHermite4TS<ndim, TabulatedKernel>
	  (intparams["nbody_softening"], intparams["sub_systems"],
	   floatparams["subsys_mult"], KernelName, intparams["Npec"]);
      }
      else if (intparams["tabulated_kernel"] == 0) {
	// Depending on the kernel, instantiate a different GradSph object
	if (KernelName == "m4") {
	  subsystem = new NbodyHermite4TS<ndim, M4Kernel>
	    (intparams["nbody_softening"], intparams["sub_systems"],
	     floatparams["subsys_mult"], KernelName, intparams["Npec"]);
	}
	else if (KernelName == "quintic") {
	  subsystem = new NbodyHermite4TS<ndim, QuinticKernel>
	    (intparams["nbody_softening"], intparams["sub_systems"],
	     floatparams["subsys_mult"], KernelName, intparams["Npec"]);
	}
	else if (KernelName == "gaussian") {
	  subsystem = new NbodyHermite4TS<ndim, GaussianKernel>
	    (intparams["nbody_softening"], intparams["sub_systems"],
	     floatparams["subsys_mult"], KernelName, intparams["Npec"]);
	}
	else {
	  string message = "Unrecognised parameter : kernel = " +
	    simparams->stringparams["kernel"];
	  ExceptionHandler::getIstance().raise(message);
	}
      }
      else {
	string message = "Invalid option for the tabulated_kernel parameter: "
	  + stringparams["tabulated_kernel"];
	ExceptionHandler::getIstance().raise(message);
      }
    }
    //-------------------------------------------------------------------------
    else {
      string message = "Unrecognised parameter : sub_system_integration = " 
	+ simparams->stringparams["sub_system_integration"];
      ExceptionHandler::getIstance().raise(message);
    }
    //-------------------------------------------------------------------------

  }
  //---------------------------------------------------------------------------

  return;
}



//============================================================================
//  Simulation::AllocateParticleMemory
/// Allocate all memory for both SPH and N-body particles.
//=============================================================================
template <int ndim>
void Simulation<ndim>::AllocateParticleMemory(void)
{
  int N;

  debug2("[Simulation::AllocateParticleMemory]");

  // If sink particles are employed, allow enough memory for new sinks
  if (sink_particles == 1) {
    N = max(nbody->Nstar,1024);
  }
  else N = nbody->Nstar;

  // Now call all memory allocation routines
  sph->AllocateMemory(sph->Nsph);
  nbody->AllocateMemory(N);
  sinks.AllocateMemory(N);

  return;
}



//============================================================================
//  Simulation::DeallocateParticleMemory
/// Deallocate all particle memory
//=============================================================================
template <int ndim>
void Simulation<ndim>::DeallocateParticleMemory(void)
{
  debug2("[Simulation::DellocateParticleMemory]");

  sinks.DeallocateMemory();
  nbody->DeallocateMemory();
  sph->DeallocateMemory();

  return;
}



//=============================================================================
//  Simulation::PreSetupForPython
/// Initialisation routine called by python interface.
//=============================================================================
template <int ndim>
void Simulation<ndim>::PreSetupForPython(void)
{
  debug1("[Simulation::PreSetupForPython]");

  // Check that IC type is really python
  if (simparams->stringparams["ic"] != "python") {
    string msg = "Error: you should call this function only if you are "
      "using \"python\" as \"ic\" parameter";
    ExceptionHandler::getIstance().raise(msg);
  }

  if (ParametersProcessed) {
    string msg = "Error: ProcessParameters has been already called!";
    ExceptionHandler::getIstance().raise(msg);
  }

  // Parse all parameters and set-up all objects required for simulation
  ProcessParameters();

  // Allocate all memory for both SPH and N-body particles
  AllocateParticleMemory();

  return;
}



//=============================================================================
//  Simulation::ImportArrayNbody
/// Import an array containing nbody particle properties from python to 
/// C++ arrays.
//=============================================================================
template <int ndim>
void Simulation<ndim>::ImportArrayNbody
(double* input,                     ///< Array of values from python
 int size,                          ///< No. of array elements
 string quantity)                   ///< String id of quantity being imported
{
  FLOAT StarParticle<ndim>::*quantityp; //Pointer to scalar quantity
  FLOAT (StarParticle<ndim>::*quantitypvec)[ndim]; //Pointer to component of vector quantity
  int index; //If it's a component of a vector quantity, we need to know its index
  bool scalar; //Is the requested quantity a scalar?
  
  //Check that the size is correct
  if (size != nbody->Nstar) {
    stringstream message;
    message << "Error: the array you are passing has a size of "
	    << size << ", but memory has been allocated for "
	    << nbody->Nstar << " star particles";
    ExceptionHandler::getIstance().raise(message.str());
  }
  
  // Now set pointer to the correct value inside the particle data structure
  //---------------------------------------------------------------------------
  if (quantity == "x") {
    quantitypvec = &StarParticle<ndim>::r;
    index = 0;
    scalar = false;
  }
  //---------------------------------------------------------------------------
  else if (quantity == "y") {
    if (ndim < 2) {
      string message = "Error: loading y-coordinate array for ndim < 2";
      ExceptionHandler::getIstance().raise(message);
    }
    quantitypvec = &StarParticle<ndim>::r;
    index = 1;
    scalar = false;
  }
  //---------------------------------------------------------------------------
  else if (quantity == "z") {
    if (ndim < 3) {
      string message = "Error: loading y-coordinate array for ndim < 3";
      ExceptionHandler::getIstance().raise(message);
    }
    quantitypvec = &StarParticle<ndim>::r;
    index = 2;
    scalar = false;
  }
  //---------------------------------------------------------------------------
  else if (quantity == "vx") {
    quantitypvec = &StarParticle<ndim>::v;
    index = 0;
    scalar = false;
  }
  //---------------------------------------------------------------------------
  else if (quantity == "vy") {
    if (ndim < 2) {
      string message = "Error: loading vy array for ndim < 2";
      ExceptionHandler::getIstance().raise(message);
    }
    quantitypvec = &StarParticle<ndim>::v;
    index = 1;
    scalar = false;
  }
  //---------------------------------------------------------------------------
  else if (quantity == "vz") {
    if (ndim < 3) {
      string message = "Error: loading vz array for ndim < 3";
      ExceptionHandler::getIstance().raise(message);
    }
    quantitypvec = &StarParticle<ndim>::v;
    index = 2;
    scalar = false;
  }
  //---------------------------------------------------------------------------
  else if (quantity == "m") {
    quantityp = &StarParticle<ndim>::m;
    scalar = true;
  }
  //---------------------------------------------------------------------------
  else if (quantity == "h") {
    quantityp = &StarParticle<ndim>::h;
    scalar = true;
  }
  //---------------------------------------------------------------------------
  else {
    string message = "Quantity " + quantity + "not recognised";
    ExceptionHandler::getIstance().raise(message);
  }
  //---------------------------------------------------------------------------


  // Finally loop over particles and set all values
  // (Note that the syntax for scalar is different from the one for vectors)
  //---------------------------------------------------------------------------
  if (scalar) {
    int i=0;
    for (StarParticle<ndim>* particlep = nbody->stardata;
	 particlep < nbody->stardata+size; particlep++, i++) {
      particlep->*quantityp = input[i];
    }
  }
  else {
    int i=0;
    for (StarParticle<ndim>* particlep = nbody->stardata;
	 particlep < nbody->stardata+size; particlep++, i++) {
      (particlep->*quantitypvec)[index] = input[i];
    }
  }
  
  return;
}



//=============================================================================
//  Simulation::ImportArraySph
/// Import an array containing sph particle properties from python to 
/// C++ arrays.
//=============================================================================
template <int ndim>
void Simulation<ndim>::ImportArraySph
(double* input,                     ///< Array of values imported from python
 int size,                          ///< No. of elements in array
 string quantity)                   ///< String id of quantity
{
  FLOAT SphParticle<ndim>::*quantityp; // Pointer to scalar quantity
  FLOAT (SphParticle<ndim>::*quantitypvec)[ndim]; // Pointer to component of vector quantity
  int index;                        // If it's a component of a vector 
                                    // quantity, we need to know its index
  bool scalar;                      // Is the requested quantity a scalar?

  // Check that the size is correct
  if (size != sph->Nsph) {
    stringstream message;
    message << "Error: the array you are passing has a size of " 
        << size << ", but memory has been allocated for "
        << sph->Nsph << " particles";
    ExceptionHandler::getIstance().raise(message.str());
  }

  // Now set pointer to the correct value inside the particle data structure
  //---------------------------------------------------------------------------
  if (quantity == "x") {
    quantitypvec = &SphParticle<ndim>::r;
    index = 0;
    scalar = false;
  }
  //---------------------------------------------------------------------------
  else if (quantity == "y") {
    if (ndim < 2) {
      string message = "Error: loading y-coordinate array for ndim < 2";
      ExceptionHandler::getIstance().raise(message);
    }
    quantitypvec = &SphParticle<ndim>::r;
    index = 1;
    scalar = false;
  }
  //---------------------------------------------------------------------------
  else if (quantity == "z") {
    if (ndim < 3) {
      string message = "Error: loading y-coordinate array for ndim < 3";
      ExceptionHandler::getIstance().raise(message);
    }
    quantitypvec = &SphParticle<ndim>::r;
    index = 2;
    scalar = false;
  }
  //---------------------------------------------------------------------------
  else if (quantity == "vx") {
    quantitypvec = &SphParticle<ndim>::v;
    index = 0;
    scalar = false;
  }
  //---------------------------------------------------------------------------
  else if (quantity == "vy") {
    if (ndim < 2) {
      string message = "Error: loading vy array for ndim < 2";
      ExceptionHandler::getIstance().raise(message);
    }
    quantitypvec = &SphParticle<ndim>::v;
    index = 1;
    scalar = false;
  }
  //---------------------------------------------------------------------------
  else if (quantity == "vz") {
    if (ndim < 3) {
      string message = "Error: loading vz array for ndim < 3";
      ExceptionHandler::getIstance().raise(message);
    }
    quantitypvec = &SphParticle<ndim>::v;
    index = 2;
    scalar = false;
  }
  //---------------------------------------------------------------------------
  else if (quantity == "rho") {
    //TODO: at the moment, if rho or h are uploaded, they will be just ignored.
    //Add some facility to use them
    quantityp = &SphParticle<ndim>::rho;
    scalar = true;
  }
  //---------------------------------------------------------------------------
  else if (quantity == "h") {
    quantityp = &SphParticle<ndim>::h;
    scalar = true;
  }
  //---------------------------------------------------------------------------
  else if (quantity == "u") {
    //TODO: add some facility for uploading either u, T, or cs, and compute automatically the other ones
    //depending on the EOS
    quantityp = &SphParticle<ndim>::u;
    scalar=true;
  }
  //---------------------------------------------------------------------------
  else if (quantity == "m") {
    quantityp = &SphParticle<ndim>::m;
    scalar = true;
  }
  //---------------------------------------------------------------------------
  else {
    string message = "Quantity " + quantity + "not recognised";
    ExceptionHandler::getIstance().raise(message);
  }
  //---------------------------------------------------------------------------


  // Finally loop over particles and set all values
  // (Note that the syntax for scalar is different from the one for vectors)
  //---------------------------------------------------------------------------
  if (scalar) {
    int i=0;
    for (SphParticle<ndim>* particlep = sph->sphdata; 
     particlep < sph->sphdata+size; particlep++, i++) {
      particlep->*quantityp = input[i];
    }
  }
  else {
    int i=0;
    for (SphParticle<ndim>* particlep = sph->sphdata; 
     particlep < sph->sphdata+size; particlep++, i++) {
      (particlep->*quantitypvec)[index] = input[i];
    }
  }

  return;
}



//=============================================================================
//  Simulation::ImportArray
/// Import an array containing particle properties from python to C++ arrays.
/// This is a wrapper around ImportArraySph and ImportArrayNbody
//=============================================================================
template <int ndim>
void Simulation<ndim>::ImportArray
(double* input,                     ///< [in] Input array
 int size,                          ///< [in] Size of the input array
 string quantity,                   ///< [in] Which quantity should be set 
                                    ///<      equal to the given array
 string type)                       ///< [in] Which particle type should be 
                                    ///<      assigned the array
{
  debug2("[Simulation::ImportArray]");

  // Check that PreSetup has been called
  if (! ParametersProcessed) {
    string msg = "Error: before calling ImportArray, you need to call PreSetupForPython!";
    ExceptionHandler::getIstance().raise(msg);
  }

  // Call the right function depending on the passed in type
  if (type == "sph") {
    // Check sph has been allocated
    if (sph == NULL) {
      string message = "Error: memory for sph was not allocated! Are you sure that this is not a nbody-only simulation?";
      ExceptionHandler::getIstance().raise(message);
    }
    ImportArraySph(input, size, quantity);

  }
  else if (type == "star") {
    if (nbody == NULL) {
      string message = "Error: memory for nbody was not allocated! Are you sure that this is not a sph-only simulation?";
      ExceptionHandler::getIstance().raise(message);
    }
    ImportArrayNbody(input, size, quantity);
  }
  else {
    string message = "Error: we did not recognize the type " + type + ", the only allowed types are \"sph\""
        " and \"nbody\"";
    ExceptionHandler::getIstance().raise(message);
  }

  return;
}



//=============================================================================
//  Simulation::SetComFrame
/// Move all particles to centre-of-mass frame.
//=============================================================================
template<int ndim>
void Simulation<ndim>::SetComFrame(void)
{
  int i;                            // Particle counter
  int k;                            // Dimension counter

  debug2("[Simulation::SetComFrame]");

  CalculateDiagnostics();

  for (i=0; i<sph->Nsph; i++) {
    for (k=0; k<ndim; k++) sph->sphdata[i].r[k] -= diag.rcom[k];
    for (k=0; k<ndim; k++) sph->sphdata[i].v[k] -= diag.vcom[k];
  }

  for (i=0; i<nbody->Nstar; i++) {
    for (k=0; k<ndim; k++) nbody->stardata[i].r[k] -= diag.rcom[k];
    for (k=0; k<ndim; k++) nbody->stardata[i].v[k] -= diag.vcom[k];
  }

  CalculateDiagnostics();

  return;
}



//=============================================================================
//  Simulation::UpdateDiagnostics
/// Update energy error value after computing diagnostic quantities.
//=============================================================================
template <int ndim>
void Simulation<ndim>::UpdateDiagnostics(void)
{
  if (rank == 0) {
    diag.Eerror = fabs(diag0.Etot - diag.Etot)/fabs(diag0.Etot);
    cout << "Eerror : " << diag.Eerror << endl;
  }
}<|MERGE_RESOLUTION|>--- conflicted
+++ resolved
@@ -149,13 +149,8 @@
   setup                 = false;
 #if defined _OPENMP
   if (omp_get_dynamic()) {
-<<<<<<< HEAD
-    cout << "Warning: the dynamic adjustment of the number threads was on."
-      "For better load-balancing, we will disable it" << endl;
-=======
     cout << "Warning: the dynamic adjustment of the number threads was on. "
 	 << "For better load-balancing, we will disable it" << endl;
->>>>>>> c289746c
   }
   omp_set_dynamic(0);
   Nthreads = omp_get_max_threads();
@@ -564,569 +559,6 @@
 
 
 //=============================================================================
-<<<<<<< HEAD
-//  Simulation::ProcessParameters
-/// Process all the options chosen in the parameters file, setting various 
-/// simulation variables and creating important simulation objects.
-//=============================================================================
-template <int ndim>
-void Simulation<ndim>::ProcessParameters(void)
-{
-  // Local references to parameter variables for brevity
-  map<string, int> &intparams = simparams->intparams;
-  map<string, float> &floatparams = simparams->floatparams;
-  map<string, string> &stringparams = simparams->stringparams;
-  string sim = stringparams["sim"];
-
-  debug2("[Simulation::ProcessParameters]");
-
-
-  // Now simulation object is created, set-up various MPI variables
-#ifdef MPI_PARALLEL
-  rank = mpicontrol.rank;
-  Nmpi = mpicontrol.Nmpi;
-#endif
-
-  // Sanity check for valid dimensionality
-  if (ndim < 1 || ndim > 3) {
-    string message = "Invalid dimensionality chosen : ndim = " + ndim;
-    ExceptionHandler::getIstance().raise(message);
-  }
-
-  // Set-up all output units for scaling parameters
-  simunits.SetupUnits(simparams);
-
-
-  // Process all SPH parameters if running SPH simulations
-  //---------------------------------------------------------------------------
-  if (sim == "sph" || sim == "godunov_sph") {
-
-
-    // Set-up main SPH objects depending on which SPH algorithm we are using
-    if (sim == "sph") 
-      ProcessSphParameters();
-    else if (sim == "godunov_sph") 
-      ProcessGodunovSphParameters();
-
-
-    // Thermal physics object.  If energy equation is chosen, also initiate
-    // the energy integration object.
-    //-------------------------------------------------------------------------
-    string gas_eos = stringparams["gas_eos"];
-    if (gas_eos == "energy_eqn" || gas_eos == "constant_temp") {
-      sph->eos = new Adiabatic<ndim>(floatparams["temp0"],
-				     floatparams["mu_bar"],
-				     floatparams["gamma_eos"]);
-    }
-    else if (gas_eos == "isothermal")
-      sph->eos = new Isothermal<ndim>(floatparams["temp0"],
-				      floatparams["mu_bar"],
-				      floatparams["gamma_eos"],
-				      &simunits);
-    else if (gas_eos == "barotropic")
-      sph->eos = new Barotropic<ndim>(floatparams["temp0"],
-				      floatparams["mu_bar"],
-				      floatparams["gamma_eos"],
-				      floatparams["rho_bary"],
-				      &simunits);
-    else if (gas_eos == "barotropic2")
-      sph->eos = new Barotropic2<ndim>(floatparams["temp0"],
-				       floatparams["mu_bar"],
-				       floatparams["gamma_eos"],
-				       floatparams["rho_bary"],
-				       &simunits);
-    else {
-      string message = "Unrecognised parameter : gas_eos = " + gas_eos;
-      ExceptionHandler::getIstance().raise(message);
-    }
-    
-
-    // Create neighbour searching object based on chosen method in params file
-    //-------------------------------------------------------------------------
-    if (stringparams["neib_search"] == "bruteforce")
-      sphneib = new BruteForceSearch<ndim>;
-    else if (stringparams["neib_search"] == "grid")
-      sphneib = new GridSearch<ndim>;
-    else if (stringparams["neib_search"] == "tree") {
-      sphneib = new BinaryTree<ndim>(intparams["Nleafmax"],
-				     floatparams["thetamaxsqd"],
-				     sph->kernp->kernrange,
-                                     floatparams["macerror"],
-				     stringparams["gravity_mac"],
-				     stringparams["multipole"]);
-    }
-    else {
-      string message = "Unrecognised parameter : neib_search = " 
-	+ simparams->stringparams["neib_search"];
-      ExceptionHandler::getIstance().raise(message);
-    }
-#if defined MPI_PARALLEL
-    mpicontrol.SetNeibSearch(sphneib);
-#endif
- 
-  }
-  //---------------------------------------------------------------------------
-
-
-  // Process all N-body parameters and set-up main N-body objects
-  if (sim == "nbody") ProcessSphParameters();
-  ProcessNbodyParameters();
-
-
-  // Set external potential field object and set pointers to object
-  if (stringparams["external_potential"] == "none") {
-    extpot = new NullPotential<ndim>();
-  }
-  else if (stringparams["external_potential"] == "plummer") {
-    extpot = new PlummerPotential<ndim>(floatparams["mplummer_extpot"],
-					floatparams["rplummer_extpot"]);
-  }
-  else {
-    string message = "Unrecognised parameter : external_potential = " 
-      + simparams->stringparams["external_potential"];
-    ExceptionHandler::getIstance().raise(message);
-  }
-  sph->extpot = extpot;
-  nbody->extpot = extpot;
-
-
-  // Set all other SPH parameter variables
-  sph->Nsph           = intparams["Nsph"];
-  sph->Nsphmax        = intparams["Nsphmax"];
-  sph->create_sinks   = intparams["create_sinks"];
-  sph->alpha_visc_min = floatparams["alpha_visc_min"];
-
-
-  // Set important variables for N-body objects
-  nbody->Nstar          = intparams["Nstar"];
-  nbody->Nstarmax       = intparams["Nstarmax"];
-  nbody_single_timestep = intparams["nbody_single_timestep"];
-  nbodytree.gpehard     = floatparams["gpehard"];
-  nbodytree.gpesoft     = floatparams["gpesoft"];
-  nbody->perturbers     = intparams["perturbers"];
-  if (intparams["sub_systems"] == 1) 
-    subsystem->perturbers = intparams["perturbers"];
-
-
-  // Boundary condition variables
-  //---------------------------------------------------------------------------
-  simbox.x_boundary_lhs = stringparams["x_boundary_lhs"];
-  simbox.x_boundary_rhs = stringparams["x_boundary_rhs"];
-  simbox.boxmin[0] = floatparams["boxmin[0]"]/simunits.r.outscale;
-  simbox.boxmax[0] = floatparams["boxmax[0]"]/simunits.r.outscale;
-  //if (simbox.x_boundary_lhs == "open") simbox.boxmin[0] = -big_number;
-  //if (simbox.x_boundary_rhs == "open") simbox.boxmax[0] = big_number;
-
-  if (ndim > 1) {
-    simbox.y_boundary_lhs = stringparams["y_boundary_lhs"];
-    simbox.y_boundary_rhs = stringparams["y_boundary_rhs"];
-    simbox.boxmin[1] = floatparams["boxmin[1]"]/simunits.r.outscale;
-    simbox.boxmax[1] = floatparams["boxmax[1]"]/simunits.r.outscale;
-    //if (simbox.y_boundary_lhs == "open") simbox.boxmin[1] = -big_number;
-    //if (simbox.y_boundary_rhs == "open") simbox.boxmax[1] = big_number;
-  }
-
-  if (ndim == 3) {
-    simbox.z_boundary_lhs = stringparams["z_boundary_lhs"];
-    simbox.z_boundary_rhs = stringparams["z_boundary_rhs"];
-    simbox.boxmin[2] = floatparams["boxmin[2]"]/simunits.r.outscale;
-    simbox.boxmax[2] = floatparams["boxmax[2]"]/simunits.r.outscale;
-    //if (simbox.z_boundary_lhs == "open") simbox.boxmin[2] = -big_number;
-    //if (simbox.z_boundary_rhs == "open") simbox.boxmax[2] = big_number;
-  }
-
-  for (int k=0; k<ndim; k++) {
-    simbox.boxsize[k] = simbox.boxmax[k] - simbox.boxmin[k];
-    simbox.boxhalf[k] = 0.5*simbox.boxsize[k];
-  }
-  if (sim == "sph" || sim == "godunov_sph") sphneib->box = &simbox;
-  if (IsAnyBoundarySpecial(simbox))
-    LocalGhosts = new PeriodicGhosts<ndim>();
-  else
-    LocalGhosts = new NullGhosts<ndim>();
-#ifdef MPI_PARALLEL
-  MpiGhosts = new MPIGhosts<ndim>(&mpicontrol);
-#endif
-
-
-  // Sink particles
-  //---------------------------------------------------------------------------
-  sink_particles = intparams["sink_particles"];
-  sinks.sink_particles = intparams["sink_particles"];
-  sinks.create_sinks = intparams["create_sinks"];
-  sinks.smooth_accretion = intparams["smooth_accretion"];
-  sinks.rho_sink = floatparams["rho_sink"]
-    /simunits.rho.outscale/simunits.rho.outcgs;
-  sinks.alpha_ss = floatparams["alpha_ss"];
-  sinks.smooth_accrete_frac = floatparams["smooth_accrete_frac"];
-  sinks.smooth_accrete_dt = floatparams["smooth_accrete_dt"];
-  sinks.sink_radius_mode = stringparams["sink_radius_mode"];
-
-  if (sinks.sink_radius_mode == "fixed")
-    sinks.sink_radius = floatparams["sink_radius"]/simunits.r.outscale;
-  else
-    sinks.sink_radius = floatparams["sink_radius"];
-
-
-  // Set other important simulation variables
-  dt_python             = floatparams["dt_python"];
-  dt_snap               = floatparams["dt_snap"]/simunits.t.outscale;
-  dt_litesnap           = floatparams["dt_litesnap"]/simunits.t.outscale;
-  level_diff_max        = intparams["level_diff_max"];
-  litesnap              = intparams["litesnap"];
-  Nlevels               = intparams["Nlevels"];
-  ndiagstep             = intparams["ndiagstep"];
-  noutputstep           = intparams["noutputstep"];
-  ntreebuildstep        = intparams["ntreebuildstep"];
-  ntreestockstep        = intparams["ntreestockstep"];
-  Nstepsmax             = intparams["Nstepsmax"];
-  out_file_form         = stringparams["out_file_form"];
-  run_id                = stringparams["run_id"];
-  sph_single_timestep   = intparams["sph_single_timestep"];
-  tmax_wallclock        = floatparams["tmax_wallclock"];
-  tend                  = floatparams["tend"]/simunits.t.outscale;
-  tsnapnext             = floatparams["tsnapfirst"]/simunits.t.outscale;
-  tlitesnapnext         = floatparams["tlitesnapfirst"]/simunits.t.outscale;
-
-
-  // Set pointers to timing object
-  nbody->timing   = timing;
-  if (sim == "sph" || sim == "godunov_sph") {
-    sinks.timing    = timing;
-    sphint->timing  = timing;
-    sphneib->timing = timing;
-    uint->timing   = timing;
-  }
-
-  // Flag that we've processed all parameters already
-  ParametersProcessed = true;
-
-  return;
-}
-
-
-
-//=============================================================================
-//  Simulation::ProcessSphParameters
-/// Process all the options chosen in the parameters file, setting various 
-/// simulation variables and creating important simulation objects.
-//=============================================================================
-template <int ndim>
-void Simulation<ndim>::ProcessSphParameters(void)
-{
-  aviscenum avisc;                  // Artificial viscosity enum
-  acondenum acond;                  // Artificial conductivity enum
-  eosenum gas_eos;                  // Gas EOS enum
-  tdaviscenum tdavisc;              // Time-dependent viscosity enum
-
-  // Local references to parameter variables for brevity
-  map<string, int> &intparams = simparams->intparams;
-  map<string, float> &floatparams = simparams->floatparams;
-  map<string, string> &stringparams = simparams->stringparams;
-  string KernelName = stringparams["kernel"];
-
-
-  // Set the enum for artificial viscosity
-  if (stringparams["avisc"] == "none")
-    avisc = noav;
-  else if (stringparams["avisc"] == "mon97" &&
-           stringparams["time_dependent_avisc"] == "mm97")
-    avisc = mon97mm97;
-  else if (stringparams["avisc"] == "mon97" &&
-           stringparams["time_dependent_avisc"] == "cd2010")
-    avisc = mon97cd2010;
-  else if (stringparams["avisc"] == "mon97")
-    avisc = mon97;
-  else {
-    string message = "Unrecognised parameter : avisc = " +
-      simparams->stringparams["avisc"];
-    ExceptionHandler::getIstance().raise(message);
-  }
-
-  // Set the enum for artificial viscosity
-  if (stringparams["time_dependent_avisc"] == "none")
-    tdavisc = notdav;
-  else if (stringparams["time_dependent_avisc"] == "mm97")
-    tdavisc = mm97;
-  else if (stringparams["time_dependent_avisc"] == "cd2010")
-    tdavisc = cd2010;
-  else {
-    string message = "Unrecognised parameter : time_dependent_avisc = " +
-      simparams->stringparams["time_dependent_avisc"];
-    ExceptionHandler::getIstance().raise(message);
-  }
-
-  // Set the enum for artificial conductivity
-  if (stringparams["acond"] == "none")
-    acond = noac;
-  else if (stringparams["acond"] == "wadsley2008")
-    acond = wadsley2008;
-  else if (stringparams["acond"] == "price2008")
-    acond = price2008;
-  else {
-    string message = "Unrecognised parameter : acond = " +
-        simparams->stringparams["acond"];
-    ExceptionHandler::getIstance().raise(message);
-  }
-
-  // Set gas EOS values
-  if (stringparams["gas_eos"] == "isothermal")
-    gas_eos = isothermal;
-  else if (stringparams["gas_eos"] == "barotropic")
-    gas_eos = barotropic;
-  else if (stringparams["gas_eos"] == "barotropic2")
-    gas_eos = barotropic2;
-  else if (stringparams["gas_eos"] == "energy_eqn")
-    gas_eos = energy_eqn;
-  else if (stringparams["gas_eos"] == "constant_temp")
-    gas_eos = constant_temp;
-  else {
-    string message = "Unrecognised parameter : gas_eos = " +
-        simparams->stringparams["gas_eos"];
-    ExceptionHandler::getIstance().raise(message);
-  }
-
-
-  // Create 'grad-h' SPH object
-  //===========================================================================
-  if (stringparams["sph"] == "gradh") {
-    if (intparams["tabulated_kernel"] == 1) {
-      sph = new GradhSph<ndim, TabulatedKernel> 
-	(intparams["hydro_forces"], intparams["self_gravity"],
-	 floatparams["alpha_visc"], floatparams["beta_visc"],
-	 floatparams["h_fac"], floatparams["h_converge"], 
-	 avisc, acond, tdavisc, stringparams["gas_eos"], KernelName);
-    }
-    else if (intparams["tabulated_kernel"] == 0) {
-      // Depending on the kernel, instantiate a different GradSph object
-      if (KernelName == "m4") {
-	sph = new GradhSph<ndim, M4Kernel> 
-	  (intparams["hydro_forces"], intparams["self_gravity"],
-	   floatparams["alpha_visc"], floatparams["beta_visc"],
-	   floatparams["h_fac"], floatparams["h_converge"],
-	   avisc, acond, tdavisc, stringparams["gas_eos"], KernelName);
-      }
-      else if (KernelName == "quintic") {
-	sph = new GradhSph<ndim, QuinticKernel> 
-	  (intparams["hydro_forces"], intparams["self_gravity"],
-	   floatparams["alpha_visc"], floatparams["beta_visc"],
-	   floatparams["h_fac"], floatparams["h_converge"],
-	   avisc, acond, tdavisc, stringparams["gas_eos"], KernelName);
-      }
-      else if (KernelName == "gaussian") {
-	sph = new GradhSph<ndim, GaussianKernel> 
-	  (intparams["hydro_forces"], intparams["self_gravity"],
-	   floatparams["alpha_visc"], floatparams["beta_visc"],
-	   floatparams["h_fac"], floatparams["h_converge"],
-	   avisc, acond, tdavisc, stringparams["gas_eos"], KernelName);
-      }
-      else {
-	string message = "Unrecognised parameter : kernel = " +
-	  simparams->stringparams["kernel"];
-	ExceptionHandler::getIstance().raise(message);
-      }
-    }
-    else {
-      string message = "Invalid option for the tabulated_kernel parameter: " +
-	stringparams["tabulated_kernel"];
-      ExceptionHandler::getIstance().raise(message);
-    }
-  }
-
-  // Create Saitoh-Makino (2012) SPH object
-  //===========================================================================
-  else if (stringparams["sph"] == "sm2012") {
-    if (intparams["tabulated_kernel"] == 1) {
-      sph = new SM2012Sph<ndim, TabulatedKernel> 
-        (intparams["hydro_forces"], intparams["self_gravity"],
-	 floatparams["alpha_visc"], floatparams["beta_visc"],
-	 floatparams["h_fac"], floatparams["h_converge"],
-	 avisc, acond, tdavisc, stringparams["gas_eos"], KernelName);
-    }
-    else if (intparams["tabulated_kernel"] == 0){
-      // Depending on the kernel, instantiate a different SM2012 object
-      if (KernelName == "m4") {
-	sph = new SM2012Sph<ndim, M4Kernel> 
-	  (intparams["hydro_forces"], intparams["self_gravity"],
-	   floatparams["alpha_visc"], floatparams["beta_visc"],
-	   floatparams["h_fac"], floatparams["h_converge"],
-	   avisc, acond, tdavisc, stringparams["gas_eos"], KernelName);
-      }
-      else if (KernelName == "quintic") {
-	sph = new SM2012Sph<ndim, QuinticKernel> 
-	  (intparams["hydro_forces"], intparams["self_gravity"],
-	   floatparams["alpha_visc"], floatparams["beta_visc"],
-	   floatparams["h_fac"], floatparams["h_converge"],
-	   avisc, acond, tdavisc, stringparams["gas_eos"], KernelName);
-      }
-      else if (KernelName == "gaussian") {
-	sph = new SM2012Sph<ndim, GaussianKernel> 
-	  (intparams["hydro_forces"], intparams["self_gravity"],
-	   floatparams["alpha_visc"], floatparams["beta_visc"],
-	   floatparams["h_fac"], floatparams["h_converge"],
-	   avisc, acond, tdavisc, stringparams["gas_eos"], KernelName);
-      }
-      else {
-	string message = "Unrecognised parameter : kernel = " +
-	  simparams->stringparams["kernel"];
-	ExceptionHandler::getIstance().raise(message);
-      }
-    }
-    else {
-      string message = "Invalid option for the tabulated_kernel parameter: " +
-	stringparams["tabulated_kernel"];
-      ExceptionHandler::getIstance().raise(message);
-    }
-  }
-
-  //===========================================================================
-  else {
-    string message = "Invalid or unrecognised parameter : sph = " 
-      + simparams->stringparams["sph"];
-    ExceptionHandler::getIstance().raise(message);
-  }
-  //===========================================================================
-
-
-  // Create SPH particle integration object
-  //---------------------------------------------------------------------------
-  if (stringparams["sph_integration"] == "lfkdk") {
-    sphint = new SphLeapfrogKDK<ndim>(floatparams["accel_mult"],
-			              floatparams["courant_mult"],
-			              floatparams["energy_mult"],
-				      gas_eos, tdavisc);
-  }
-  else if (stringparams["sph_integration"] == "lfdkd") {
-    sphint = new SphLeapfrogDKD<ndim>(floatparams["accel_mult"],
-			              floatparams["courant_mult"],
-			              floatparams["energy_mult"],
-				      gas_eos, tdavisc);
-    integration_step = max(integration_step,2);
-  }
-  else {
-    string message = "Unrecognised parameter : sph_integration = " 
-      + simparams->stringparams["sph_integration"];
-    ExceptionHandler::getIstance().raise(message);
-  }
-
-
-  // Energy integration object
-  //---------------------------------------------------------------------------
-  if (stringparams["energy_integration"] == "PEC") {
-    uint = new EnergyPEC<ndim>(floatparams["energy_mult"]);
-  }
-  else if (stringparams["energy_integration"] == "lfdkd") {
-    uint = new EnergyLeapfrogDKD<ndim>(floatparams["energy_mult"]);
-  }
-  else {
-    string message = "Unrecognised parameter : energy_integration = "
-      + simparams->stringparams["energy_integration"];
-    ExceptionHandler::getIstance().raise(message);
-  }
-
-
-  // Depending on the dimensionality, calculate expected neighbour number
-  //---------------------------------------------------------------------------
-  if (ndim == 1)
-    sph->Ngather = (int) (2.0*sph->kernp->kernrange*sph->h_fac);
-  else if (ndim == 2)
-    sph->Ngather = (int) (pi*pow(sph->kernp->kernrange*sph->h_fac,2));
-  else if (ndim == 3)
-    sph->Ngather = (int) (4.0*pi*pow(sph->kernp->kernrange*sph->h_fac,3)/3.0);
-
-  return;
-}
-
-
-
-//=============================================================================
-//  Simulation::ProcessGodunovSphParameters
-/// Process parameter particular to setting up a Godunov SPH simulation object.
-//=============================================================================
-template <int ndim>
-void Simulation<ndim>::ProcessGodunovSphParameters(void)
-{
-  aviscenum avisc;                  // Artificial viscosity enum
-  acondenum acond;                  // Artificial conductivity enum
-  eosenum gas_eos;                  // Gas EOS enum
-  tdaviscenum tdavisc;              // Time-dependent viscosity enum
-
-  map<string, int> &intparams = simparams->intparams;
-  map<string, float> &floatparams = simparams->floatparams;
-  map<string, string> &stringparams = simparams->stringparams;
-  string KernelName = stringparams["kernel"];
-
-  // Create SPH object based on chosen method in params file
-  //---------------------------------------------------------------------------
-  if (intparams["tabulated_kernel"] == 1) {
-    sph = new GodunovSph<ndim, TabulatedKernel> 
-      (intparams["hydro_forces"], intparams["self_gravity"],
-       floatparams["alpha_visc"], floatparams["beta_visc"],
-       floatparams["h_fac"], floatparams["h_converge"], 
-       avisc, acond, tdavisc, stringparams["gas_eos"], KernelName);
-  }
-  else if (intparams["tabulated_kernel"] == 0) {
-    if (KernelName == "gaussian") {
-      sph = new GodunovSph<ndim, GaussianKernel> 
-        (intparams["hydro_forces"], intparams["self_gravity"],
-         floatparams["alpha_visc"], floatparams["beta_visc"],
-         floatparams["h_fac"], floatparams["h_converge"],
-         avisc, acond, tdavisc, stringparams["gas_eos"], KernelName);
-    }
-    else {
-      string message = "Unrecognised parameter : kernel = " +
-	simparams->stringparams["kernel"];
-      ExceptionHandler::getIstance().raise(message);
-    }
-  }
-  else {
-    string message = "Invalid option for the tabulated_kernel parameter: " +
-      stringparams["tabulated_kernel"];
-    ExceptionHandler::getIstance().raise(message);
-  }
-
-
-  // Riemann solver object
-  //---------------------------------------------------------------------------
-  string riemann = stringparams["riemann_solver"];
-  if (riemann == "exact")
-    sph->riemann = new ExactRiemannSolver(floatparams["gamma_eos"]);
-  else if (riemann == "hllc")
-    sph->riemann = new HllcRiemannSolver(floatparams["gamma_eos"]);
-  else {
-    string message = "Unrecognised parameter : riemann_solver = "
-      + riemann;
-    ExceptionHandler::getIstance().raise(message);
-  }
-
- 
-  // Create SPH particle integration object
-  //---------------------------------------------------------------------------
-  sphint = new SphGodunovIntegration<ndim>(floatparams["accel_mult"],
-					   floatparams["courant_mult"],
-			              floatparams["energy_mult"],
-					   gas_eos, tdavisc);
-
-
-  // Energy integration object
-  //---------------------------------------------------------------------------
-  uint = new EnergyGodunovIntegration<ndim>(floatparams["energy_mult"]);
-
-
-  // Set other important parameters
-  sph->riemann_solver = stringparams["riemann_solver"];
-  sph->slope_limiter  = stringparams["slope_limiter"];
-  sph->riemann_order  = intparams["riemann_order"];
-
-  
-  return;
-}
-
-
-
-//=============================================================================
-=======
->>>>>>> c289746c
 //  Simulation::ProcessNbodyParameters
 /// Process all the options chosen in the parameters file for setting up 
 /// objects related to stars and N-body integration.
