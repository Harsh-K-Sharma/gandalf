--- conflicted
+++ resolved
@@ -30,27 +30,12 @@
 {
  public:
 
-<<<<<<< HEAD
+
 #if !defined(SWIG) && defined(FIXED_DIMENSIONS)
   Sph(int ndimaux, int vdimaux, int bdimaux, int hydro_forces_aux,
     int self_gravity_aux, FLOAT alpha_visc_aux, FLOAT beta_visc_aux,
     FLOAT h_fac_aux, FLOAT h_converge_aux, string avisc_aux,
-    string acond_aux, string gas_eos_aux):
-	hydro_forces(hydro_forces_aux),
-	self_gravity(self_gravity_aux),
-	alpha_visc(alpha_visc_aux),
-	beta_visc(beta_visc_aux),
-	h_fac(h_fac_aux),
-	h_converge(h_converge_aux),
-	avisc(avisc_aux),
-	acond(acond_aux),
-	gas_eos(gas_eos_aux)
-      {};
-#elif !defined(SWIG) && !defined(FIXED_DIMENSIONS)
-  Sph(int ndimaux, int vdimaux, int bdimaux, int hydro_forces_aux,
-    int self_gravity_aux, FLOAT alpha_visc_aux, FLOAT beta_visc_aux,
-    FLOAT h_fac_aux, FLOAT h_converge_aux, string avisc_aux,
-    string acond_aux, string gas_eos_aux):
+    string acond_aux, string gas_eos_aux, string KernelName):
 	hydro_forces(hydro_forces_aux),
 	self_gravity(self_gravity_aux),
 	alpha_visc(alpha_visc_aux),
@@ -60,10 +45,22 @@
 	avisc(avisc_aux),
 	acond(acond_aux),
 	gas_eos(gas_eos_aux),
-=======
-#if !defined(SWIG) && !defined(FIXED_DIMENSIONS)
-  Sph(int ndimaux, int vdimaux, int bdimaux, string KernelName):
->>>>>>> e3b6723d
+    kerntab(TabulatedKernel(ndimaux, KernelName))
+      {};
+#elif !defined(SWIG) && !defined(FIXED_DIMENSIONS)
+  Sph(int ndimaux, int vdimaux, int bdimaux, int hydro_forces_aux,
+    int self_gravity_aux, FLOAT alpha_visc_aux, FLOAT beta_visc_aux,
+    FLOAT h_fac_aux, FLOAT h_converge_aux, string avisc_aux,
+    string acond_aux, string gas_eos_aux, string KernelName):
+	hydro_forces(hydro_forces_aux),
+	self_gravity(self_gravity_aux),
+	alpha_visc(alpha_visc_aux),
+	beta_visc(beta_visc_aux),
+	h_fac(h_fac_aux),
+	h_converge(h_converge_aux),
+	avisc(avisc_aux),
+	acond(acond_aux),
+	gas_eos(gas_eos_aux),
     ndim(ndimaux), 
     vdim(vdimaux), 
     bdim(bdimaux), 
@@ -138,7 +135,7 @@
   kernelclass kern;                      // SPH kernel
 
   GradhSph(int, int, int, int, int, FLOAT, FLOAT, FLOAT, FLOAT,
-		  string, string, string, string);
+		  string, string, string, string, string);
   ~GradhSph();
 
   int ComputeH(int, int, FLOAT *, FLOAT *, SphParticle &);
