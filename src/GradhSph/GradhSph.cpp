--- conflicted
+++ resolved
@@ -210,11 +210,7 @@
 
     // Density must at least equal its self-contribution
     // (failure could indicate neighbour list problem)
-<<<<<<< HEAD
-    //assert(parti.rho >= parti.m*parti.hfactor*kern.w0_s2(0.0));
-=======
     assert(parti.rho >= 0.99*parti.m*parti.hfactor*kern.w0_s2(0.0));
->>>>>>> 0f544c90
 
     if (parti.rho > (FLOAT) 0.0) invrho = (FLOAT) 1.0/parti.rho;
     else invrho = (FLOAT) 0.0;
@@ -267,13 +263,8 @@
   invh            = 1/parti.h;
   parti.hfactor   = pow(invh, ndim+1);
   parti.hrangesqd = kern.kernrangesqd*parti.h*parti.h;
-<<<<<<< HEAD
   parti.div_v     = (FLOAT) 0.0;
   assert(isnormal(part.h));
-=======
-  //parti.div_v     = (FLOAT) 0.0;
-  assert(!(isinf(parti.h)) && !(isnan(parti.h)));
->>>>>>> 0f544c90
   assert(part.h >= h_lower_bound);
 
   // Calculate the minimum neighbour potential (used later to identify new sinks)
@@ -348,19 +339,12 @@
 {
   GradhSphParticle<ndim>& part = static_cast<GradhSphParticle<ndim> &> (part_gen);
 
-<<<<<<< HEAD
-  part.u       = eos->SpecificInternalEnergy(part);
-  part.sound   = eos->SoundSpeed(part);
-  part.pfactor = eos->Pressure(part)*part.invomega/(part.rho*part.rho);
-
-=======
   if (part.ptype != dust_type) {
     part.u       = eos->SpecificInternalEnergy(part);
     part.sound   = eos->SoundSpeed(part);
-    //part.press   = eos->Pressure(part);
     part.pfactor = eos->Pressure(part)*part.invomega/(part.rho*part.rho);
   }
->>>>>>> 0f544c90
+
   return;
 }
 
