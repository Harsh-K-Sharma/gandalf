//=============================================================================
//  SphSimulation.cpp
//  Contains all main functions controlling SPH simulation work-flow.
//=============================================================================


#include <iostream>
#include <iomanip>
#include <sstream>
#include <string>
#include <math.h>
#include <time.h>
#include <cstdio>
#include <cstring>
#include "Precision.h"
#include "CodeTiming.h"
#include "Exception.h"
#include "Debug.h"
#include "InlineFuncs.h"
#include "Simulation.h"
#include "Parameters.h"
#include "Nbody.h"
#include "Sph.h"
#include "RiemannSolver.h"
#include "Ghosts.h"
#include "Sinks.h"
using namespace std;



// Create template class instances of the main SphSimulation object for
// each dimension used (1, 2 and 3)
template class SphSimulation<1>;
template class SphSimulation<2>;
template class SphSimulation<3>;



//=============================================================================
//  SphSimulation::ProcessParameters
/// Process all the options chosen in the parameters file, setting various 
/// simulation variables and creating important simulation objects.
//=============================================================================
template <int ndim>
void SphSimulation<ndim>::ProcessParameters(void)
{
  // Local references to parameter variables for brevity
  map<string, int> &intparams = simparams->intparams;
  map<string, float> &floatparams = simparams->floatparams;
  map<string, string> &stringparams = simparams->stringparams;
  string sim = stringparams["sim"];

  debug2("[SphSimulation::ProcessParameters]");


  // Now simulation object is created, set-up various MPI variables
#ifdef MPI_PARALLEL
  rank = mpicontrol.rank;
  Nmpi = mpicontrol.Nmpi;
#endif

  // Sanity check for valid dimensionality
  if (ndim < 1 || ndim > 3) {
    string message = "Invalid dimensionality chosen : ndim = " + ndim;
    ExceptionHandler::getIstance().raise(message);
  }

  // Set-up all output units for scaling parameters
  simunits.SetupUnits(simparams);

  // Set-up main SPH objects depending on which SPH algorithm we are using
  ProcessSphParameters();


  // Thermal physics object.  If energy equation is chosen, also initiate
  // the energy integration object.
  //---------------------------------------------------------------------------
  string gas_eos = stringparams["gas_eos"];
  if (gas_eos == "energy_eqn" || gas_eos == "constant_temp") {
    sph->eos = new Adiabatic<ndim>(floatparams["temp0"],
				   floatparams["mu_bar"],
				   floatparams["gamma_eos"]);
  }
  else if (gas_eos == "isothermal")
    sph->eos = new Isothermal<ndim>(floatparams["temp0"],
				    floatparams["mu_bar"],
				    floatparams["gamma_eos"],
				    &simunits);
  else if (gas_eos == "barotropic")
    sph->eos = new Barotropic<ndim>(floatparams["temp0"],
				    floatparams["mu_bar"],
				    floatparams["gamma_eos"],
				    floatparams["rho_bary"],
				    &simunits);
  else {
    string message = "Unrecognised parameter : gas_eos = " + gas_eos;
    ExceptionHandler::getIstance().raise(message);
  }
  
  
  // Create neighbour searching object based on chosen method in params file
  //-------------------------------------------------------------------------
  if (stringparams["neib_search"] == "bruteforce")
    sphneib = new BruteForceSearch<ndim>;
  else if (stringparams["neib_search"] == "tree") {
    sphneib = new BinaryTree<ndim>(intparams["Nleafmax"],
				   floatparams["thetamaxsqd"],
				   sph->kernp->kernrange,
                                   floatparams["macerror"],
				   stringparams["gravity_mac"],
				   stringparams["multipole"]);
  }
  else {
    string message = "Unrecognised parameter : neib_search = " 
      + simparams->stringparams["neib_search"];
    ExceptionHandler::getIstance().raise(message);
  }
#if defined MPI_PARALLEL
  mpicontrol.SetNeibSearch(sphneib);
#endif
  

  // Process all N-body parameters and set-up main N-body objects
  this->ProcessNbodyParameters();


  // Set external potential field object and set pointers to object
  if (stringparams["external_potential"] == "none") {
    extpot = new NullPotential<ndim>();
  }
  else if (stringparams["external_potential"] == "plummer") {
    extpot = new PlummerPotential<ndim>(floatparams["mplummer"],
					floatparams["rplummer"]);
  }
  else {
    string message = "Unrecognised parameter : external_potential = " 
      + simparams->stringparams["external_potential"];
    ExceptionHandler::getIstance().raise(message);
  }
  sph->extpot = extpot;
  nbody->extpot = extpot;


  // Set all other SPH parameter variables
  sph->Nsph           = intparams["Nsph"];
  sph->Nsphmax        = intparams["Nsphmax"];
  sph->create_sinks   = intparams["create_sinks"];
  sph->alpha_visc_min = floatparams["alpha_visc_min"];


  // Set important variables for N-body objects
  nbody->Nstar          = intparams["Nstar"];
  nbody->Nstarmax       = intparams["Nstarmax"];
  nbody_single_timestep = intparams["nbody_single_timestep"];
  nbodytree.gpehard     = floatparams["gpehard"];
  nbodytree.gpesoft     = floatparams["gpesoft"];
  nbody->perturbers     = intparams["perturbers"];
  if (intparams["sub_systems"] == 1) 
    subsystem->perturbers = intparams["perturbers"];


  // Boundary condition variables
  //---------------------------------------------------------------------------
  simbox.x_boundary_lhs = stringparams["x_boundary_lhs"];
  simbox.x_boundary_rhs = stringparams["x_boundary_rhs"];
  simbox.boxmin[0] = floatparams["boxmin[0]"]/simunits.r.outscale;
  simbox.boxmax[0] = floatparams["boxmax[0]"]/simunits.r.outscale;
  if (simbox.x_boundary_lhs == "open") simbox.boxmin[0] = -big_number;
  if (simbox.x_boundary_rhs == "open") simbox.boxmax[0] = big_number;

  if (ndim > 1) {
    simbox.y_boundary_lhs = stringparams["y_boundary_lhs"];
    simbox.y_boundary_rhs = stringparams["y_boundary_rhs"];
    simbox.boxmin[1] = floatparams["boxmin[1]"]/simunits.r.outscale;
    simbox.boxmax[1] = floatparams["boxmax[1]"]/simunits.r.outscale;
    if (simbox.y_boundary_lhs == "open") simbox.boxmin[1] = -big_number;
    if (simbox.y_boundary_rhs == "open") simbox.boxmax[1] = big_number;
  }

  if (ndim == 3) {
    simbox.z_boundary_lhs = stringparams["z_boundary_lhs"];
    simbox.z_boundary_rhs = stringparams["z_boundary_rhs"];
    simbox.boxmin[2] = floatparams["boxmin[2]"]/simunits.r.outscale;
    simbox.boxmax[2] = floatparams["boxmax[2]"]/simunits.r.outscale;
    if (simbox.z_boundary_lhs == "open") simbox.boxmin[2] = -big_number;
    if (simbox.z_boundary_rhs == "open") simbox.boxmax[2] = big_number;
  }

  for (int k=0; k<ndim; k++) {
    simbox.boxsize[k] = simbox.boxmax[k] - simbox.boxmin[k];
    simbox.boxhalf[k] = 0.5*simbox.boxsize[k];
  }
  if (sim == "sph" || sim == "godunov_sph") sphneib->box = &simbox;
  if (IsAnyBoundarySpecial(simbox))
    LocalGhosts = new PeriodicGhosts<ndim>();
  else
    LocalGhosts = new NullGhosts<ndim>();
#ifdef MPI_PARALLEL
  MpiGhosts = new MPIGhosts<ndim>(&mpicontrol);
#endif


  // Sink particles
  //---------------------------------------------------------------------------
  sink_particles = intparams["sink_particles"];
  sinks.sink_particles = intparams["sink_particles"];
  sinks.create_sinks = intparams["create_sinks"];
  sinks.smooth_accretion = intparams["smooth_accretion"];
  sinks.rho_sink = floatparams["rho_sink"]
    /simunits.rho.outscale/simunits.rho.outcgs;
  sinks.alpha_ss = floatparams["alpha_ss"];
  sinks.smooth_accrete_frac = floatparams["smooth_accrete_frac"];
  sinks.smooth_accrete_dt = floatparams["smooth_accrete_dt"];
  sinks.sink_radius_mode = stringparams["sink_radius_mode"];

  if (sinks.sink_radius_mode == "fixed")
    sinks.sink_radius = floatparams["sink_radius"]/simunits.r.outscale;
  else
    sinks.sink_radius = floatparams["sink_radius"];


  // Set other important simulation variables
  dt_python             = floatparams["dt_python"];
  dt_snap               = floatparams["dt_snap"]/simunits.t.outscale;
  level_diff_max        = intparams["level_diff_max"];
  Nlevels               = intparams["Nlevels"];
  ndiagstep             = intparams["ndiagstep"];
  noutputstep           = intparams["noutputstep"];
  ntreebuildstep        = intparams["ntreebuildstep"];
  ntreestockstep        = intparams["ntreestockstep"];
  Nstepsmax             = intparams["Nstepsmax"];
  out_file_form         = stringparams["out_file_form"];
  run_id                = stringparams["run_id"];
  sph_single_timestep   = intparams["sph_single_timestep"];
  tmax_wallclock        = floatparams["tmax_wallclock"];
  tend                  = floatparams["tend"]/simunits.t.outscale;
  tsnapnext             = floatparams["tsnapfirst"]/simunits.t.outscale;


  // Set pointers to timing object
  nbody->timing   = timing;
  if (sim == "sph" || sim == "gradhsph" || sim == "sm2012sph" || 
      sim == "godunov_sph") {
    sinks.timing    = timing;
    sphint->timing  = timing;
    sphneib->timing = timing;
    uint->timing   = timing;
  }

  // Flag that we've processed all parameters already
  ParametersProcessed = true;

  return;
}



//=============================================================================
//  SphSimulation::PostInitialConditionsSetup
/// Call routines for calculating all initial SPH and N-body quantities 
/// once initial conditions have been set-up.
//=============================================================================
template <int ndim>
void SphSimulation<ndim>::PostInitialConditionsSetup(void)
{
  int i;                            // Particle counter
  int k;                            // Dimension counter

  debug2("[SphSimulation::PostInitialConditionsSetup]");


  // Perform initial MPI decomposition
  //---------------------------------------------------------------------------
#ifdef MPI_PARALLEL
  mpicontrol.CreateInitialDomainDecomposition(sph,nbody,simparams,simbox);
  MPI_Barrier(MPI_COMM_WORLD);
#endif

  // Set time variables here (for now)
  nresync = 0;
  n = 0;

  // Set initial smoothing lengths and create initial ghost particles
  //---------------------------------------------------------------------------
  if (sph->Nsph > 0) {

    // Set all relevant particle counters
    sph->Nghost = 0;
    sph->Nghostmax = sph->Nsphmax - sph->Nsph;
    sph->Ntot = sph->Nsph;
    for (i=0; i<sph->Nsph; i++) sph->GetParticleIPointer(i).active = true;

    // Set initial artificial viscosity alpha values
    if (simparams->stringparams["time_dependent_avisc"] == "none") 
      for (i=0; i<sph->Nsph; i++) sph->GetParticleIPointer(i).alpha = sph->alpha_visc;
    else
      for (i=0; i<sph->Nsph; i++) sph->GetParticleIPointer(i).alpha = sph->alpha_visc_min;

    // Compute mean mass (used for smooth sink accretion)
    if (!restart) {
      sph->mmean = 0.0;
      for (i=0; i<sph->Nsph; i++) sph->mmean += sph->GetParticleIPointer(i).m;
      sph->mmean /= (FLOAT) sph->Nsph;
    }

    // If the smoothing lengths have not been provided beforehand, then
    // calculate the initial values here
    sphneib->neibcheck = false;
    if (!this->initial_h_provided) {
      sph->InitialSmoothingLengthGuess();
      sphneib->BuildTree(rebuild_tree,0,ntreebuildstep,
			 ntreestockstep,timestep,sph);
      sphneib->UpdateAllSphProperties(sph,nbody);
    }

#ifdef MPI_PARALLEL
    mpicontrol.UpdateAllBoundingBoxes(sph->Nsph, sph->sphdata, sph->kernp);
#endif

    // Search ghost particles
    LocalGhosts->SearchGhostParticles(0.0,simbox,sph);
#ifdef MPI_PARALLEL
    MpiGhosts->SearchGhostParticles(0.0,simbox,sph);
#endif

    // Update neighbour tree
    rebuild_tree = true;
    sphneib->BuildTree(rebuild_tree,0,ntreebuildstep,ntreestockstep,timestep,sph);
    level_step = 1;

    // Zero accelerations
    for (i=0; i<sph->Nsph; i++) sph->GetParticleIPointer(i).active = true;

    // For Eigenvalue MAC, need non-zero values
    for (i=0; i<sph->Nsph; i++) sph->sphdata[i].gpot = big_number;

    // Calculate all SPH properties
    sphneib->UpdateAllSphProperties(sph,nbody);

#ifdef MPI_PARALLEL
    mpicontrol.UpdateAllBoundingBoxes(sph->Nsph, sph->sphdata, sph->kernp);
#endif

    // Search ghost particles
    LocalGhosts->SearchGhostParticles(0.0,simbox,sph);
#ifdef MPI_PARALLEL
    MpiGhosts->SearchGhostParticles(0.0,simbox,sph);
#endif

    // Update neighbour tre
    rebuild_tree = true;
    sphneib->BuildTree(rebuild_tree,0,ntreebuildstep,ntreestockstep,timestep,sph);
    sphneib->neibcheck = true;
    //sphneib->UpdateAllSphProperties(sph,nbody);

  }


  // Compute all initial N-body terms
  //---------------------------------------------------------------------------
  if (nbody->Nstar > 0) {

    // Zero all acceleration terms
    for (i=0; i<nbody->Nstar; i++) {
      for (k=0; k<ndim; k++) nbody->stardata[i].a[k] = 0.0;
      for (k=0; k<ndim; k++) nbody->stardata[i].adot[k] = 0.0;
      for (k=0; k<ndim; k++) nbody->stardata[i].a2dot[k] = 0.0;
      for (k=0; k<ndim; k++) nbody->stardata[i].a3dot[k] = 0.0;
      nbody->stardata[i].gpot = 0.0;
      nbody->stardata[i].active = true;
      nbody->stardata[i].level = 0; //level_step;
      nbody->stardata[i].nstep = 0;
      nbody->stardata[i].nlast = 0;
      nbody->nbodydata[i] = &(nbody->stardata[i]);
    }
    nbody->Nnbody = nbody->Nstar;

  }


  // Compute all initial SPH force terms
  //---------------------------------------------------------------------------
  if (sph->Nsph > 0) {

    // Zero accelerations (here for now)
    for (i=0; i<sph->Ntot; i++) {
      SphParticle<ndim>& part = sph->GetParticleIPointer(i);
      part.level = 0;
      part.nstep = 0;
      part.nlast = 0;
      part.active = false;
    }
    for (i=0; i<sph->Nsph; i++) sph->GetParticleIPointer(i).active = true;

    LocalGhosts->CopySphDataToGhosts(simbox,sph);
#ifdef MPI_PARALLEL
    MpiGhosts->CopySphDataToGhosts(simbox,sph);
#endif
    sphneib->BuildTree(rebuild_tree,n,ntreebuildstep,ntreestockstep,timestep,sph);

    // Calculate SPH gravity and hydro forces, depending on which are activated
    if (sph->hydro_forces == 1 && sph->self_gravity == 1)
      sphneib->UpdateAllSphForces(sph,nbody);
    else if (sph->hydro_forces == 1)
      sphneib->UpdateAllSphHydroForces(sph,nbody);
    else if (sph->self_gravity == 1)
      sphneib->UpdateAllSphGravForces(sph,nbody);

    // Set initial accelerations
    for (i=0; i<sph->Nsph; i++) {
      SphParticle<ndim>& part = sph->GetParticleIPointer(i);
      for (k=0; k<ndim; k++) part.r0[k] = part.r[k];
      for (k=0; k<ndim; k++) part.v0[k] = part.v[k];
      for (k=0; k<ndim; k++) part.a0[k] = part.a[k];
      part.active = false;
    }

    LocalGhosts->CopySphDataToGhosts(simbox,sph);
#ifdef MPI_PARALLEL
    MpiGhosts->CopySphDataToGhosts(simbox,sph);
#endif

  }


  // Compute initial N-body forces
  //---------------------------------------------------------------------------
  if (nbody->Nstar > 0) {

    nbody->CalculateDirectGravForces(nbody->Nnbody,nbody->nbodydata);
    if (sph->self_gravity == 1 && sph->Nsph > 0)
      sphneib->UpdateAllStarGasForces(sph,nbody);
    nbody->CalculateAllStartupQuantities(nbody->Nnbody,nbody->nbodydata);

  }


  // Set particle values for initial step (e.g. r0, v0, a0, u0)
  sphint->EndTimestep(n,0.0,sph);
  nbody->EndTimestep(n,nbody->Nstar,nbody->nbodydata);

  this->CalculateDiagnostics();
  this->diag0 = this->diag;
  this->setup = true;

  return;
}



//=============================================================================
//  SphSimulation::MainLoop
/// Main SPH simulation integration loop.
//=============================================================================
template <int ndim>
void SphSimulation<ndim>::MainLoop(void)
{
  int activecount;                  // Flag if we need to recompute particles
  int i;                            // Particle loop counter
  int it;                           // Time-symmetric iteration counter
  int k;                            // Dimension counter
  FLOAT tghost;                     // Approx. ghost particle lifetime

  debug2("[SphSimulation::MainLoop]");


  // Compute timesteps for all particles
  if (Nlevels == 1)
    this->ComputeGlobalTimestep();
  else 
    this->ComputeBlockTimesteps();

  // Advance time variables
  n = n + 1;
  Nsteps = Nsteps + 1;
  t = t + timestep;
  if (n == nresync) Nblocksteps = Nblocksteps + 1;
  if (n%integration_step == 0) Nfullsteps = Nfullsteps + 1;


  // Advance SPH and N-body particles' positions and velocities
  sphint->AdvanceParticles(n,(FLOAT) timestep,sph);
  nbody->AdvanceParticles(n,nbody->Nnbody,nbody->nbodydata,timestep);

  // Check all boundary conditions
  // (DAVID : Move this function to sphint and create an analagous one 
  //  for N-body.  Also, only check this on tree-build steps)
  if (Nsteps%ntreebuildstep == 0 || rebuild_tree)
    LocalGhosts->CheckBoundaries(simbox,sph);


  //---------------------------------------------------------------------------
  // MPI : On tree re-build step, determine load balancing for all MPI nodes.
  //       (How is this done?  All computed on root node??)
  //       Send/receive particles to their new nodes.
  //       Compute and transmit all bounding boxes (e.g. all particles, active
  //       particles, h-extent, ghosts, etc..) to all other MPI nodes
  //---------------------------------------------------------------------------
#ifdef MPI_PARALLEL
  if (Nsteps%ntreebuildstep == 0 || rebuild_tree) {
    mpicontrol.UpdateAllBoundingBoxes(sph->Nsph, sph->sphdata, sph->kernp);
    mpicontrol.LoadBalancing(sph,nbody);
    //exit(0);
  }
#endif


  // Compute all SPH quantities
  //---------------------------------------------------------------------------
  if (sph->Nsph > 0) {
    
    // Search for new ghost particles and create on local processor
    if (Nsteps%ntreebuildstep == 0 || rebuild_tree) {
      tghost = timestep*(FLOAT)(ntreebuildstep - 1);
      LocalGhosts->SearchGhostParticles(tghost,simbox,sph);
#ifdef MPI_PARALLEL
      MpiGhosts->SearchGhostParticles(tghost,simbox,sph);
#endif
    }
    // Otherwise copy properties from original particles to ghost particles
    else {
      LocalGhosts->CopySphDataToGhosts(simbox,sph);
#ifdef MPI_PARALLEL
      MpiGhosts->CopySphDataToGhosts(simbox,sph);
#endif
    }


    // Rebuild or update local neighbour and gravity tree
    sphneib->BuildTree(rebuild_tree,Nsteps,ntreebuildstep,
		       ntreestockstep,timestep,sph);
    activecount = 0;


    // Reorder particles to tree-walk order (not implemented yet)

    //-------------------------------------------------------------------------
    // MPI : Walk local tree to determine minimum tree to be sent to all other
    //       MPI nodes.  Pack and send minimum sub-tree, along with the
    //       MPI-ghost particles contained in leaf cells of the sub-tree.
    //-------------------------------------------------------------------------


    // Iterate if we need to immediately change SPH particle timesteps
    // (e.g. due to feedback, or sudden change in neighbour timesteps)
    //-------------------------------------------------------------------------
    do {

      // Update cells containing active particles
      if (activecount > 0) sphneib->UpdateActiveParticleCounters(sph);

      // Calculate all SPH properties
      sphneib->UpdateAllSphProperties(sph,nbody);
      
      //-----------------------------------------------------------------------
      // MPI : Transmit updated particle properties from parent node to
      //       other MPI nodes for MPI-ghost particles.
      //-----------------------------------------------------------------------

      // Copy properties from original particles to ghost particles
      LocalGhosts->CopySphDataToGhosts(simbox,sph);
#ifdef MPI_PARALLEL
      MpiGhosts->CopySphDataToGhosts(simbox,sph);
#endif

      for (i=0; i<sph->Nsph; i++) sph->sphdata[i].dalphadt = sph->sphdata[i].h;
      
      // Compute SPH gravity and hydro forces, depending on which are activated
      if (sph->hydro_forces == 1 && sph->self_gravity == 1)
        sphneib->UpdateAllSphForces(sph,nbody);
      else if (sph->hydro_forces == 1)
        sphneib->UpdateAllSphHydroForces(sph,nbody);
      else if (sph->self_gravity == 1)
        sphneib->UpdateAllSphGravForces(sph,nbody);
      

      // Check if all neighbouring timesteps are acceptable
      if (Nlevels > 1)
        activecount = sphint->CheckTimesteps(level_diff_max,n,sph);
      else activecount = 0;      
      //activecount = 0;


    } while (activecount > 0);
    //-------------------------------------------------------------------------

  }
  //---------------------------------------------------------------------------


  // Compute N-body forces
  //---------------------------------------------------------------------------
  if (nbody->Nnbody > 0) {

    // Iterate for P(EC)^n schemes
    //-------------------------------------------------------------------------
    for (it=0; it<nbody->Npec; it++) {

      // Zero all acceleration terms
      for (i=0; i<nbody->Nnbody; i++) {
        if (nbody->nbodydata[i]->active) {
          for (k=0; k<ndim; k++) nbody->nbodydata[i]->a[k] = 0.0;
          for (k=0; k<ndim; k++) nbody->nbodydata[i]->adot[k] = 0.0;
          for (k=0; k<ndim; k++) nbody->nbodydata[i]->a2dot[k] = 0.0;
          for (k=0; k<ndim; k++) nbody->nbodydata[i]->a3dot[k] = 0.0;
          nbody->nbodydata[i]->gpot = 0.0;
          nbody->nbodydata[i]->gpe = 0.0;
        }
      }
      if (sink_particles == 1) {
        for (i=0; i<sinks.Nsink; i++) {
          if (sinks.sink[i].star->active) {
            for (k=0; k<ndim; k++) sinks.sink[i].fhydro[k] = 0.0;
          }
        }
      }


      // Calculate forces, force derivatives etc.., for active stars/systems
      nbody->CalculateDirectGravForces(nbody->Nnbody,nbody->nbodydata);

      if (sph->self_gravity == 1 && sph->Nsph > 0)
	sphneib->UpdateAllStarGasForces(sph,nbody);

      // Calculate correction step for all stars at end of step, except the 
      // final iteration (since correction is computed in EndStep also).
      //if (it < nbody->Npec - 1)
      nbody->CorrectionTerms(n,nbody->Nnbody,nbody->nbodydata,timestep);

    }
    //-------------------------------------------------------------------------

  }
  //---------------------------------------------------------------------------


  rebuild_tree = false;


  // End-step terms for all SPH particles
  if (sph->Nsph > 0)
    sphint->EndTimestep(n,timestep,sph);

  // End-step terms for all star particles
  if (nbody->Nstar > 0)
    nbody->EndTimestep(n,nbody->Nnbody,nbody->nbodydata);


  // Search for new sink particles (if activated)
  if (sink_particles == 1) {
    //if (sinks.create_sinks == 1 && 
    //(rebuild_tree || Nsteps%ntreebuildstep == 0)) 
    // sinks.SearchForNewSinkParticles(n,sph,nbody);
    if (sinks.create_sinks == 1 && 
	(rebuild_tree || Nfullsteps%ntreebuildstep == 0))
      sinks.SearchForNewSinkParticles(n,sph,nbody);
    if (sinks.Nsink > 0) sinks.AccreteMassToSinks(sph,nbody,n,timestep);
    if (t >= tsnapnext && sinks.Nsink > 0) {
      sph->DeleteDeadParticles();
      rebuild_tree = true;
    }
  }


  return;
}



//=============================================================================
//  SphSimulation::ComputeGlobalTimestep
/// Computes global timestep for SPH simulation.  Calculates the minimum 
/// timestep for all SPH and N-body particles in the simulation.
//=============================================================================
template <int ndim>
void SphSimulation<ndim>::ComputeGlobalTimestep(void)
{
  int i;                            // Particle counter
  DOUBLE dt;                        // Particle timestep
  DOUBLE dt_min = big_number_dp;    // Local copy of minimum timestep

  debug2("[SphSimulation::ComputeGlobalTimestep]");
  timing->StartTimingSection("GLOBAL_TIMESTEPS",2);

  //---------------------------------------------------------------------------
  if (n == nresync) {

    n = 0;
    level_max = 0;
    level_step = level_max + integration_step - 1;
    nresync = integration_step;

    // Find minimum timestep from all SPH particles
    //-------------------------------------------------------------------------
#pragma omp parallel default(none) private(i,dt) shared(dt_min)
    {
      dt = big_number_dp;

#pragma omp for
      for (i=0; i<sph->Nsph; i++) {
        SphParticle<ndim>& part = sph->GetParticleIPointer(i);
        part.level = 0;
        part.levelneib = 0;
        part.nstep = pow(2,level_step - part.level);
        part.nlast = n;
        part.dt = sphint->Timestep(part,sph);
        dt = min(dt,part.dt);
      }
      
      // Now compute minimum timestep due to stars/systems
#pragma omp for
      for (i=0; i<nbody->Nnbody; i++) {
	nbody->nbodydata[i]->level = 0;
	nbody->nbodydata[i]->nstep = 
	  pow(2,level_step - nbody->nbodydata[i]->level);
	nbody->nbodydata[i]->nlast = n;
	dt_min = min(dt_min,nbody->Timestep(nbody->nbodydata[i]));
      }

#pragma omp critical
      if (dt < dt_min) dt_min = dt;

    }
    //-------------------------------------------------------------------------

#ifdef MPI_PARALLEL
    dt = dt_min;
    MPI_Allreduce(&dt,&dt_min,1,MPI_DOUBLE,MPI_MIN,MPI_COMM_WORLD);
#endif
    timestep = dt_min;

    // Set minimum timestep for all SPH and N-body particles
    for (i=0; i<sph->Nsph; i++) sph->GetParticleIPointer(i).dt = timestep;
    for (i=0; i<nbody->Nnbody; i++) nbody->nbodydata[i]->dt = timestep;

  }
  //---------------------------------------------------------------------------

  timing->EndTimingSection("GLOBAL_TIMESTEPS");

  return;
}



//=============================================================================
//  SphSimulation::ComputeBlockTimesteps
/// Compute timesteps for all particles using hierarchical block timesteps.
//=============================================================================
template <int ndim>
void SphSimulation<ndim>::ComputeBlockTimesteps(void)
{
  int i;                                // Particle counter
  int imin;                             // i.d. of ptcl with minimum timestep
  int istep;                            // Aux. variable for changing steps
  int level;                            // Particle timestep level
  int last_level;                       // Previous timestep level
  int level_max_aux;                    // Aux. maximum level variable
  int level_max_old;                    // Old level_max
  int level_max_sph = 0;                // level_max for SPH particles only
  int level_min_sph = 9999999;          // level_min for SPH particles
  int level_max_nbody = 0;              // level_max for star particles only
  int level_nbody;                      // local thread var. for N-body level
  int level_sph;                        // local thread var. for SPH level
  int nfactor;                          // Increase/decrease factor of n
  int nstep;                            // Particle integer step-size
  DOUBLE dt;                            // Aux. timestep variable
  DOUBLE dt_min = big_number_dp;        // Minimum timestep
  DOUBLE dt_min_aux;                    // Aux. minimum timestep variable
  DOUBLE dt_min_nbody = big_number_dp;  // Maximum N-body particle timestep
  DOUBLE dt_min_sph = big_number_dp;    // Minimum SPH particle timestep
  DOUBLE dt_nbody;                      // Aux. minimum N-body timestep
  DOUBLE dt_sph;                        // Aux. minimum SPH timestep

  debug2("[SphSimulation::ComputeBlockTimesteps]");
  timing->StartTimingSection("BLOCK_TIMESTEPS",2);


  // Synchronise all timesteps and reconstruct block timestep structure.
  //===========================================================================
  if (n == nresync) {
    n = 0;
    timestep = big_number_dp;

#pragma omp parallel default(none) shared(dt_min_sph,dt_min_nbody) \
  private(dt,dt_min_aux,dt_nbody,dt_sph,i,imin)
    {
      // Initialise all timestep and min/max variables
      dt_min_aux = big_number_dp;
      dt_sph = big_number_dp;
      dt_nbody = big_number_dp;

      // Find minimum timestep from all SPH particles
#pragma omp for
      for (i=0; i<sph->Nsph; i++) {
<<<<<<< HEAD
        SphParticle<ndim>& part = sph->GetParticleIPointer(i);
        dt = sphint->Timestep(part,sph);
        if (dt < dt_sph) imin = i;
        dt_min_aux = min(dt_min_aux,dt);
        dt_sph = min(dt_sph,dt);
        part.dt = dt;
=======
	if (sph->sphdata[i].itype == dead) continue;
	dt = sphint->Timestep(sph->sphdata[i],sph);
	if (dt < dt_sph) imin = i;
	dt_min_aux = min(dt_min_aux,dt);
	dt_sph = min(dt_sph,dt);
	sph->sphdata[i].dt = dt;
>>>>>>> 1a551c23
      }
    
      // Now compute minimum timestep due to stars/systems
#pragma omp for
      for (i=0; i<nbody->Nnbody; i++) {
        dt = nbody->Timestep(nbody->nbodydata[i]);
        dt_min_aux = min(dt_min_aux,dt);
        dt_nbody = min(dt_nbody,dt);
        nbody->nbodydata[i]->dt = dt;
      }

#pragma omp critical
      {
	timestep = min(timestep,dt_min_aux);
	dt_min_sph = min(dt_min_sph,dt_sph);
	dt_min_nbody = min(dt_min_nbody,dt_nbody);
      }
#pragma omp barrier
    }


    // For MPI, determine the global minimum timestep over all processors
#ifdef MPI_PARALLEL
    dt = timestep;
    MPI_Allreduce(&dt,&timestep,1,MPI_DOUBLE,MPI_MIN,MPI_COMM_WORLD);
    dt = dt_min_sph;
    MPI_Allreduce(&dt,&dt_min_sph,1,MPI_DOUBLE,MPI_MIN,MPI_COMM_WORLD);
#endif

    // Calculate new block timestep levels
    level_max = Nlevels - 1;
    level_step = level_max + integration_step - 1;
    dt_max = timestep*powf(2.0,level_max);
    
    // Calculate the maximum level occupied by all SPH particles
    level_max_sph = 
      min((int) (invlogetwo*log(dt_max/dt_min_sph)) + 1, level_max);
    level_max_nbody = 
      min((int) (invlogetwo*log(dt_max/dt_min_nbody)) + 1, level_max);
      
    // If enforcing a single SPH timestep, set it here.  Otherwise, populate 
    // the timestep levels with SPH particles.
    if (sph_single_timestep == 1)
      for (i=0; i<sph->Nsph; i++) {
<<<<<<< HEAD
        SphParticle<ndim>& part = sph->GetParticleIPointer(i);
        part.level = level_max_sph;
        part.levelneib = level_max_sph;
        part.nlast = n;
        part.nstep = pow(2,level_step - part.level);
        level_min_sph = min(level_min_sph,part.level);
      }
    else {
      for (i=0; i<sph->Nsph; i++) {
        SphParticle<ndim>& part = sph->GetParticleIPointer(i);
        dt = part.dt;
        level = min((int) (invlogetwo*log(dt_max/dt)) + 1, level_max);
        level = max(level,0);
        part.level = level;
        part.levelneib = level;
        part.nlast = n;
        part.nstep = pow(2,level_step - part.level);
        level_min_sph = min(level_min_sph,part.level);
=======
	if (sph->sphdata[i].itype == dead) continue;
	sph->sphdata[i].level = level_max_sph;
	sph->sphdata[i].levelneib = level_max_sph;
	sph->sphdata[i].nlast = n;
	sph->sphdata[i].nstep = pow(2,level_step - sph->sphdata[i].level);
	level_min_sph = min(level_min_sph,sph->sphdata[i].level);
      }
    else {
      for (i=0; i<sph->Nsph; i++) {
	if (sph->sphdata[i].itype == dead) continue;
	dt = sph->sphdata[i].dt;
	level = min((int) (invlogetwo*log(dt_max/dt)) + 1, level_max);
	level = max(level,0);
	sph->sphdata[i].level = level;
	sph->sphdata[i].levelneib = level;
	sph->sphdata[i].nlast = n;
	sph->sphdata[i].nstep = pow(2,level_step - sph->sphdata[i].level);
	level_min_sph = min(level_min_sph,sph->sphdata[i].level);
>>>>>>> 1a551c23
      }
    }
    
    // Populate timestep levels with N-body particles.
    // Ensures that N-body particles occupy levels lower than all SPH particles
    for (i=0; i<nbody->Nnbody; i++) {
      dt = nbody->nbodydata[i]->dt;
      level = min((int) (invlogetwo*log(dt_max/dt)) + 1, level_max);
      level = max(level,0);
      nbody->nbodydata[i]->level = max(level,level_max_sph);
      nbody->nbodydata[i]->nlast = n;
      nbody->nbodydata[i]->nstep = 
	pow(2,level_step - nbody->nbodydata[i]->level);
    }

    nresync = pow(2,level_step);
    timestep = dt_max / (DOUBLE) nresync;

  }
  // If not resynchronising, check if any SPH/N-body particles need to move  
  // up or down timestep levels.
  //===========================================================================
  else {

    level_max_old = level_max;
    level_max = 0;
    level_max_sph = 0;
    

#pragma omp parallel default(none) shared(dt_min,dt_min_sph,dt_min_nbody) \
  shared(level_max_nbody,level_max_sph,level_min_sph)			\
  private(dt,dt_min_aux,dt_nbody,dt_sph,i,imin,istep,last_level,level)	\
  private(level_max_aux,level_nbody,level_sph,nstep,nfactor)
    {
      dt_min_aux = big_number_dp;
      dt_sph = big_number_dp;
      dt_nbody = big_number_dp;
      level_max_aux = 0;
      level_nbody = 0;
      level_sph = 0;

      // Find all SPH particles at the beginning of a new timestep
      //-----------------------------------------------------------------------
#pragma omp for
      for (i=0; i<sph->Nsph; i++) {
<<<<<<< HEAD
        SphParticle<ndim>& part = sph->GetParticleIPointer(i);
=======
	if (sph->sphdata[i].itype == dead) continue;
>>>>>>> 1a551c23
	
        // Skip particles that are not at end of step
        if (part.nlast == n) {
          nstep = part.nstep;
          last_level = part.level;

          // Compute new timestep value and level number
          dt = sphint->Timestep(part,sph);
          part.dt = dt;
          level = max((int) (invlogetwo*log(dt_max/dt)) + 1, 0);
          level = max(level,part.levelneib - level_diff_max);

          // Move up one level (if levels are correctly synchronised) or
          // down several levels if required
          if (level < last_level && last_level > 1 && n%(2*nstep) == 0)
            part.level = last_level - 1;
          else if (level > last_level)
            part.level = level;
          else
            part.level = last_level;

          part.nlast = n;
          part.nstep = pow(2,level_step - part.level);
        }

        // Find maximum level of all SPH particles
        level_sph = max(level_sph,part.level);
        if (part.dt < dt_sph) imin = i;
        //level_min_sph = min(level_min_sph,part.level);
        level_max_aux = max(level_max_aux,part.level);

        dt_sph = min(dt_sph,part.dt);
      }
      //-----------------------------------------------------------------------
      

#pragma omp critical
      {
        dt_min = min(dt_min,dt_min_aux);
        dt_min_sph = min(dt_min_sph,dt_sph);
        level_max = max(level_max,level_max_aux);
	level_max_sph = max(level_max_sph,level_sph);
      }
#pragma omp barrier

      // Now find all N-body particles at the beginning of a new timestep
      //-----------------------------------------------------------------------
#pragma omp for
      for (i=0; i<nbody->Nnbody; i++) {
	
	// Skip particles that are not at end of step
	if (nbody->nbodydata[i]->nlast == n) {
	  nstep = nbody->nbodydata[i]->nstep;
	  last_level = nbody->nbodydata[i]->level;
	  
	  // Compute new timestep value and level number
	  dt = nbody->Timestep(nbody->nbodydata[i]);
	  nbody->nbodydata[i]->dt = dt;
	  level = max((int) (invlogetwo*log(dt_max/dt)) + 1, 0);
	  level = max(level,level_max_sph);
	  //level = max(level,level_min_sph);
	  
	  // Move up one level (if levels are correctly synchronised) or
	  // down several levels if required
	  if (level < last_level && level > level_max_sph && 
	      last_level > 1 && n%(2*nstep) == 0)
	    nbody->nbodydata[i]->level = last_level - 1;
	  else if (level > last_level)
	    nbody->nbodydata[i]->level = level;
	  else
	    nbody->nbodydata[i]->level = last_level;
	  
	  nbody->nbodydata[i]->nlast = n;
	  nbody->nbodydata[i]->nstep =
	    pow(2,level_step - nbody->nbodydata[i]->level);
	}
	
	// Find maximum level of all N-body particles
	level_nbody = max(level_nbody,nbody->nbodydata[i]->level);
	level_max_aux = max(level_max_aux,nbody->nbodydata[i]->level);
	dt_nbody = min(dt_nbody,nbody->nbodydata[i]->dt);
      }
      //-----------------------------------------------------------------------
      

#pragma omp critical
      {
        dt_min = min(dt_min,dt_min_aux);
        dt_min_nbody = min(dt_min_nbody,dt_nbody);
        level_max = max(level_max,level_max_aux);
        level_max_nbody = max(level_max_nbody,level_nbody);
      }
#pragma omp barrier

    }


    // For MPI, find the global maximum timestep levels for each processor
#ifdef MPI_PARALLEL
    level = level_max;
    MPI_Allreduce(&level,&level_max,1,MPI_DOUBLE,MPI_MIN,MPI_COMM_WORLD);
    level = level_max_sph;
    MPI_Allreduce(&level,&level_max_sph,1,MPI_DOUBLE,MPI_MIN,MPI_COMM_WORLD);
#endif
    // For now, don't allow levels to be removed
    //level_max = max(level_max,level_max_old);
    level_step = level_max + integration_step - 1;
  
    // Set fixed SPH timestep level here in case maximum has changed
    if (sph_single_timestep == 1) {
      for (i=0; i<sph->Nsph; i++) {
<<<<<<< HEAD
        SphParticle<ndim>& part = sph->GetParticleIPointer(i);
        if (part.nlast == n)
          part.level = level_max_sph;
=======
	if (sph->sphdata[i].itype == dead) continue;
	if (sph->sphdata[i].nlast == n)
	  sph->sphdata[i].level = level_max_sph;
>>>>>>> 1a551c23
      }
    }
    
    // Update all timestep variables if we have removed or added any levels
    //-------------------------------------------------------------------------
    if (level_max != level_max_old) {
      
      // Increase maximum timestep level if correctly synchronised
      istep = pow(2,level_step - level_max_old + 1);
      if (level_max <= level_max_old - 1 && level_max_old > 1 && n%istep == 0)
	level_max = level_max_old - 1;
      else if (level_max == level_max_old)
	level_max = level_max_old;
      
      // Adjust integer time if levels added or removed
      if (level_max > level_max_old) {
	nfactor = pow(2,level_max - level_max_old);
	n *= nfactor;
	for (i=0; i<sph->Nsph; i++) {
<<<<<<< HEAD
	  SphParticle<ndim>& part = sph->GetParticleIPointer(i);
	  part.nstep *= nfactor;
	  part.nlast *= nfactor;
=======
	  if (sph->sphdata[i].itype == dead) continue;
	  sph->sphdata[i].nstep *= nfactor;
	  sph->sphdata[i].nlast *= nfactor;
>>>>>>> 1a551c23
	}
	for (i=0; i<nbody->Nnbody; i++) nbody->nbodydata[i]->nstep *= nfactor;
	for (i=0; i<nbody->Nnbody; i++) nbody->nbodydata[i]->nlast *= nfactor;
      }
      else if (level_max < level_max_old) {
	nfactor = pow(2,level_max_old - level_max);
	n /= nfactor;
	for (i=0; i<sph->Nsph; i++) {
<<<<<<< HEAD
	  SphParticle<ndim>& part = sph->GetParticleIPointer(i);
	  part.nlast /= nfactor;
	  part.nstep /= nfactor;
=======
	  if (sph->sphdata[i].itype == dead) continue;
	  sph->sphdata[i].nlast /= nfactor;
	  sph->sphdata[i].nstep /= nfactor;
>>>>>>> 1a551c23
	}
	for (i=0; i<nbody->Nnbody; i++) nbody->nbodydata[i]->nlast /= nfactor;
	for (i=0; i<nbody->Nnbody; i++) nbody->nbodydata[i]->nstep /= nfactor;
      }

      // Update values of nstep for both SPH and star particles
      for (i=0; i<sph->Nsph; i++) {
<<<<<<< HEAD
        SphParticle<ndim>& part = sph->GetParticleIPointer(i);
        if (part.nlast == n)
          part.nstep = pow(2,level_step - part.level);
=======
	if (sph->sphdata[i].itype == dead) continue;
	if (sph->sphdata[i].nlast == n)
	  sph->sphdata[i].nstep = pow(2,level_step - sph->sphdata[i].level);
>>>>>>> 1a551c23
      }
      for (i=0; i<nbody->Nnbody; i++) {
	if (nbody->nbodydata[i]->nlast == n) nbody->nbodydata[i]->nstep = 
	  pow(2,level_step - nbody->nbodydata[i]->level);
      }
    
      nresync = pow(2,level_step);
      timestep = dt_max / (DOUBLE) nresync;

    }
    //-------------------------------------------------------------------------

  }
  //===========================================================================


#if defined(VERIFY_ALL)
  //VerifyBlockTimesteps();
#endif

  timing->EndTimingSection("BLOCK_TIMESTEPS");

  return;

  // Some validations
  //---------------------------------------------------------------------------
//  int *ninlevel;
//  int Nactive=0;
//  ninlevel = new int[level_max+1];
//
//  cout << "-----------------------------------------------------" << endl;
//  cout << "Checking timesteps : " << level_max << "   " << level_max_sph << "    " << level_max_nbody << "    " << level_step << "   " << level_max_old << endl;
//  cout << "n : " << n << endl;
//  cout << "dt_min_sph : " << dt_min_sph << "    dt_min_nbody : " << dt_min_nbody << "    timestep : " << timestep << endl;
//  cout << "imin : " << imin << "    " << sph->sphdata[imin].dt << "     "
//       << sph->sphdata[imin].h << "     "
//       << sqrt(DotProduct(sph->sphdata[imin].a,sph->sphdata[imin].a,ndim))
//       << endl;
//  for (int l=0; l<=level_max; l++) ninlevel[l] = 0;
//  for (i=0; i<sph->Nsph; i++) if (sph->sphdata[i].active) Nactive++;
//  for (i=0; i<sph->Nsph; i++) ninlevel[sph->sphdata[i].level]++;
//  cout << "No. of active SPH particles : " << Nactive << endl;
//  cout << "SPH level occupancy" << endl;
//  for (int l=0; l<=level_max; l++)
//    cout << "level : " << l << "     N : " << ninlevel[l] << endl;
//
//  for (int l=0; l<=level_max; l++) ninlevel[l] = 0;
//  for (i=0; i<nbody->Nstar; i++) ninlevel[nbody->nbodydata[i]->level]++;
//  cout << "N-body level occupancy" << endl;
//  for (int l=0; l<=level_max; l++)
//    cout << "level : " << l << "     N : " << ninlevel[l] << endl;
//
//  for (int l=0; l<level_max+1; l++) {
//    if (ninlevel[l] > 0 && l < level_max_sph) {
//      cout << "Something going wrong with timesteps" << endl;
//      exit(0);
//    }
//  }
//
//  delete[] ninlevel;
//
//  return;
}



<|MERGE_RESOLUTION|>--- conflicted
+++ resolved
@@ -332,7 +332,7 @@
     for (i=0; i<sph->Nsph; i++) sph->GetParticleIPointer(i).active = true;
 
     // For Eigenvalue MAC, need non-zero values
-    for (i=0; i<sph->Nsph; i++) sph->sphdata[i].gpot = big_number;
+    for (i=0; i<sph->Nsph; i++) sph->GetParticleIPointer(i).gpot = big_number;
 
     // Calculate all SPH properties
     sphneib->UpdateAllSphProperties(sph,nbody);
@@ -436,7 +436,7 @@
 
 
   // Set particle values for initial step (e.g. r0, v0, a0, u0)
-  sphint->EndTimestep(n,0.0,sph);
+  sphint->EndTimestep(n,0.0,sph->Nsph,sph->GetParticlesArray());
   nbody->EndTimestep(n,nbody->Nstar,nbody->nbodydata);
 
   this->CalculateDiagnostics();
@@ -479,7 +479,7 @@
 
 
   // Advance SPH and N-body particles' positions and velocities
-  sphint->AdvanceParticles(n,(FLOAT) timestep,sph);
+  sphint->AdvanceParticles(n,(FLOAT) timestep,sph->Nsph,sph->GetParticlesArray());
   nbody->AdvanceParticles(n,nbody->Nnbody,nbody->nbodydata,timestep);
 
   // Check all boundary conditions
@@ -563,7 +563,10 @@
       MpiGhosts->CopySphDataToGhosts(simbox,sph);
 #endif
 
-      for (i=0; i<sph->Nsph; i++) sph->sphdata[i].dalphadt = sph->sphdata[i].h;
+      for (i=0; i<sph->Nsph; i++) {
+        SphParticle<ndim>& part = sph->GetParticleIPointer(i);
+        part.dalphadt = part.h;
+      }
       
       // Compute SPH gravity and hydro forces, depending on which are activated
       if (sph->hydro_forces == 1 && sph->self_gravity == 1)
@@ -576,7 +579,7 @@
 
       // Check if all neighbouring timesteps are acceptable
       if (Nlevels > 1)
-        activecount = sphint->CheckTimesteps(level_diff_max,n,sph);
+        activecount = sphint->CheckTimesteps(level_diff_max,n,sph->Nsph,sph->GetParticlesArray());
       else activecount = 0;      
       //activecount = 0;
 
@@ -639,7 +642,7 @@
 
   // End-step terms for all SPH particles
   if (sph->Nsph > 0)
-    sphint->EndTimestep(n,timestep,sph);
+    sphint->EndTimestep(n,timestep,sph->Nsph,sph->GetParticlesArray());
 
   // End-step terms for all star particles
   if (nbody->Nstar > 0)
@@ -793,21 +796,13 @@
       // Find minimum timestep from all SPH particles
 #pragma omp for
       for (i=0; i<sph->Nsph; i++) {
-<<<<<<< HEAD
         SphParticle<ndim>& part = sph->GetParticleIPointer(i);
+        if (part.itype == dead) continue;
         dt = sphint->Timestep(part,sph);
         if (dt < dt_sph) imin = i;
         dt_min_aux = min(dt_min_aux,dt);
         dt_sph = min(dt_sph,dt);
         part.dt = dt;
-=======
-	if (sph->sphdata[i].itype == dead) continue;
-	dt = sphint->Timestep(sph->sphdata[i],sph);
-	if (dt < dt_sph) imin = i;
-	dt_min_aux = min(dt_min_aux,dt);
-	dt_sph = min(dt_sph,dt);
-	sph->sphdata[i].dt = dt;
->>>>>>> 1a551c23
       }
     
       // Now compute minimum timestep due to stars/systems
@@ -852,8 +847,8 @@
     // the timestep levels with SPH particles.
     if (sph_single_timestep == 1)
       for (i=0; i<sph->Nsph; i++) {
-<<<<<<< HEAD
         SphParticle<ndim>& part = sph->GetParticleIPointer(i);
+        if (part.itype == dead) continue;
         part.level = level_max_sph;
         part.levelneib = level_max_sph;
         part.nlast = n;
@@ -863,6 +858,7 @@
     else {
       for (i=0; i<sph->Nsph; i++) {
         SphParticle<ndim>& part = sph->GetParticleIPointer(i);
+        if (part.itype == dead) continue;
         dt = part.dt;
         level = min((int) (invlogetwo*log(dt_max/dt)) + 1, level_max);
         level = max(level,0);
@@ -871,26 +867,6 @@
         part.nlast = n;
         part.nstep = pow(2,level_step - part.level);
         level_min_sph = min(level_min_sph,part.level);
-=======
-	if (sph->sphdata[i].itype == dead) continue;
-	sph->sphdata[i].level = level_max_sph;
-	sph->sphdata[i].levelneib = level_max_sph;
-	sph->sphdata[i].nlast = n;
-	sph->sphdata[i].nstep = pow(2,level_step - sph->sphdata[i].level);
-	level_min_sph = min(level_min_sph,sph->sphdata[i].level);
-      }
-    else {
-      for (i=0; i<sph->Nsph; i++) {
-	if (sph->sphdata[i].itype == dead) continue;
-	dt = sph->sphdata[i].dt;
-	level = min((int) (invlogetwo*log(dt_max/dt)) + 1, level_max);
-	level = max(level,0);
-	sph->sphdata[i].level = level;
-	sph->sphdata[i].levelneib = level;
-	sph->sphdata[i].nlast = n;
-	sph->sphdata[i].nstep = pow(2,level_step - sph->sphdata[i].level);
-	level_min_sph = min(level_min_sph,sph->sphdata[i].level);
->>>>>>> 1a551c23
       }
     }
     
@@ -936,11 +912,8 @@
       //-----------------------------------------------------------------------
 #pragma omp for
       for (i=0; i<sph->Nsph; i++) {
-<<<<<<< HEAD
         SphParticle<ndim>& part = sph->GetParticleIPointer(i);
-=======
-	if (sph->sphdata[i].itype == dead) continue;
->>>>>>> 1a551c23
+        if (part.itype == dead) continue;
 	
         // Skip particles that are not at end of step
         if (part.nlast == n) {
@@ -1052,15 +1025,11 @@
     // Set fixed SPH timestep level here in case maximum has changed
     if (sph_single_timestep == 1) {
       for (i=0; i<sph->Nsph; i++) {
-<<<<<<< HEAD
         SphParticle<ndim>& part = sph->GetParticleIPointer(i);
+
+        if (part.itype == dead) continue;
         if (part.nlast == n)
           part.level = level_max_sph;
-=======
-	if (sph->sphdata[i].itype == dead) continue;
-	if (sph->sphdata[i].nlast == n)
-	  sph->sphdata[i].level = level_max_sph;
->>>>>>> 1a551c23
       }
     }
     
@@ -1080,15 +1049,10 @@
 	nfactor = pow(2,level_max - level_max_old);
 	n *= nfactor;
 	for (i=0; i<sph->Nsph; i++) {
-<<<<<<< HEAD
-	  SphParticle<ndim>& part = sph->GetParticleIPointer(i);
+      SphParticle<ndim>& part = sph->GetParticleIPointer(i);
+	  if (part.itype == dead) continue;
 	  part.nstep *= nfactor;
 	  part.nlast *= nfactor;
-=======
-	  if (sph->sphdata[i].itype == dead) continue;
-	  sph->sphdata[i].nstep *= nfactor;
-	  sph->sphdata[i].nlast *= nfactor;
->>>>>>> 1a551c23
 	}
 	for (i=0; i<nbody->Nnbody; i++) nbody->nbodydata[i]->nstep *= nfactor;
 	for (i=0; i<nbody->Nnbody; i++) nbody->nbodydata[i]->nlast *= nfactor;
@@ -1097,15 +1061,10 @@
 	nfactor = pow(2,level_max_old - level_max);
 	n /= nfactor;
 	for (i=0; i<sph->Nsph; i++) {
-<<<<<<< HEAD
-	  SphParticle<ndim>& part = sph->GetParticleIPointer(i);
+      SphParticle<ndim>& part = sph->GetParticleIPointer(i);
+	  if (part.itype == dead) continue;
 	  part.nlast /= nfactor;
 	  part.nstep /= nfactor;
-=======
-	  if (sph->sphdata[i].itype == dead) continue;
-	  sph->sphdata[i].nlast /= nfactor;
-	  sph->sphdata[i].nstep /= nfactor;
->>>>>>> 1a551c23
 	}
 	for (i=0; i<nbody->Nnbody; i++) nbody->nbodydata[i]->nlast /= nfactor;
 	for (i=0; i<nbody->Nnbody; i++) nbody->nbodydata[i]->nstep /= nfactor;
@@ -1113,15 +1072,10 @@
 
       // Update values of nstep for both SPH and star particles
       for (i=0; i<sph->Nsph; i++) {
-<<<<<<< HEAD
         SphParticle<ndim>& part = sph->GetParticleIPointer(i);
+        if (part.itype == dead) continue;
         if (part.nlast == n)
           part.nstep = pow(2,level_step - part.level);
-=======
-	if (sph->sphdata[i].itype == dead) continue;
-	if (sph->sphdata[i].nlast == n)
-	  sph->sphdata[i].nstep = pow(2,level_step - sph->sphdata[i].level);
->>>>>>> 1a551c23
       }
       for (i=0; i<nbody->Nnbody; i++) {
 	if (nbody->nbodydata[i]->nlast == n) nbody->nbodydata[i]->nstep = 
