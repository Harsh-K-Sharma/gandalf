--- conflicted
+++ resolved
@@ -439,14 +439,8 @@
 
   // Create SPH particle integration object
   // --------------------------------------------------------------------------
-<<<<<<< HEAD
   if (stringparams["sph_integration"] == "lfkdk") {
     sphint = new SphLeapfrogKDK<ndim>(floatparams["accel_mult"],
-=======
-  if (stringparams["sph_integration"] == "lfkdk")
-    sphint = new SphLeapfrogKDK(ndim, vdim, 
-				floatparams["accel_mult"],
->>>>>>> 5630b551
 				floatparams["courant_mult"]);
   else if (stringparams["sph_integration"] == "godunov")
     sphint = new SphGodunovIntegration(ndim, vdim, 
@@ -459,31 +453,10 @@
   }
 
 
-<<<<<<< HEAD
   // Energy integration object
   // -----------------------------------------------------------------------------
   if (stringparams["energy_integration"] == "PEC") {
     uint = new EnergyPEC<ndim>(floatparams["energy_mult"]);
-=======
-  // Thermal physics object.  If energy equation is chosen, also initiate
-  // the energy integration object.
-  // --------------------------------------------------------------------------
-  if (stringparams["gas_eos"] == "energy_eqn") {
-    sph->eos = new Adiabatic(floatparams["temp0"],
-			     floatparams["mu_bar"],
-			     floatparams["gamma_eos"]);
-
-    if (stringparams["energy_integration"] == "PEC")
-      uint = new EnergyPEC(floatparams["energy_mult"]);
-    else if (stringparams["energy_integration"] == "godunov")
-      uint = new EnergyGodunovIntegration(floatparams["energy_mult"]);
-    else {
-      string message = "Unrecognised parameter : energy_integration = " 
-	+ simparams.stringparams["energy_integration"];
-      ExceptionHandler::getIstance().raise(message);
-    }
-
->>>>>>> 5630b551
   }
   else {
     string message = "Unrecognised parameter : energy_integration = "
@@ -757,9 +730,6 @@
     sphneib->neibcheck = true;
     sphneib->UpdateAllSphProperties(sph);
 
-<<<<<<< HEAD
-    if (simparams->stringparams["sph"] == "godunov")
-=======
     // Search ghost particles
     SearchGhostParticles();
 
@@ -767,7 +737,6 @@
     sphneib->UpdateTree(sph,simparams);
 
     if (simparams.stringparams["sph"] == "godunov") {
->>>>>>> 5630b551
       sphneib->UpdateAllSphDerivatives(sph);
       for (int i=0; i<sph->Ntot; i++) sph->sphdata[i].dt = sph->sphdata[i].h/sph->sphdata[i].sound;
     }
