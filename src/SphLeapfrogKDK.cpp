//=============================================================================
//  SphLeapfrogKDK.cpp
//  Contains functions for integrating SPH particle positions and velocities 
//  using the leapfrog kick-drift-kick (KDK) scheme.
//=============================================================================


#include <cstdio>
#include <cstring>
#include <cstdlib>
#include <iostream>
#include <math.h>
#include "Sph.h"
#include "SphKernel.h"
#include "SphIntegration.h"
#include "SphParticle.h"
#include "EOS.h"
#include "Debug.h"
using namespace std;



//=============================================================================
//  SphLeapfrogKDK::SphLeapfrogKDK
/// SphLeapfrogKDK class constructor
//=============================================================================
template <int ndim>
SphLeapfrogKDK<ndim>::SphLeapfrogKDK(DOUBLE accel_mult_aux, 
                                     DOUBLE courant_mult_aux) :
  SphIntegration<ndim>(accel_mult_aux, courant_mult_aux)
{
}



//============================================================================
//  SphLeapfrogKDK::~SphLeapfrog()
/// SphLeapfrogKDK class destructor
//=============================================================================
template <int ndim>
SphLeapfrogKDK<ndim>::~SphLeapfrogKDK()
{
}



//=============================================================================
//  SphLeapfrogKDK::AdvanceParticles
/// Integrate particle positions to 2nd order, and particle velocities to 1st
/// order from the beginning of the step to the current simulation time, i.e. 
/// $r(t+dt) = r(t) + v(t)*dt + 0.5*a(t)*dt^2$, 
/// $v(t+dt) = v(t) + a(t)*dt$.
/// Also set particles at the end of step as 'active' in order to compute 
/// the end-of-step force computation.
//=============================================================================
template <int ndim>
void SphLeapfrogKDK<ndim>::AdvanceParticles
(int n,                             ///< [in] Integer time in block time struct
 int Nsph,                          ///< [in] No. of SPH particles
 SphParticle<ndim> *sphdata,        ///< [inout] SPH particle data array
 FLOAT timestep)                    ///< [in] Base timestep value
{
  int dn;                           // Integer time since beginning of step
  int i;                            // Particle counter
  int k;                            // Dimension counter
  int nstep;                        // Particle (integer) step size
  FLOAT dt;                         // Timestep since start of step

  debug2("[SphLeapfrogKDK::AdvanceParticles]");

  // Advance positions and velocities of all SPH particles
  // --------------------------------------------------------------------------
<<<<<<< HEAD
#pragma omp parallel for default(none) private(dt,k,nstep,i)\
  shared(sphdata,Nsph,n,timestep)
=======
#pragma omp parallel for default(shared) private(dn,dt,k,nstep)
>>>>>>> 480e8d75
  for (i=0; i<Nsph; i++) {

    // Compute time since beginning of current step
    nstep = sphdata[i].nstep;
    dn = n - sphdata[i].nlast;
    dt = timestep*(FLOAT) dn;

    // Advance particle positions and velocities
    for (k=0; k<ndim; k++) sphdata[i].r[k] = sphdata[i].r0[k] + 
      sphdata[i].v0[k]*dt + 0.5*sphdata[i].a0[k]*dt*dt;
    for (k=0; k<ndim; k++) sphdata[i].v[k] = 
      sphdata[i].v0[k] + sphdata[i].a0[k]*dt;

    // Set particle as active at end of step
    if (dn == nstep) sphdata[i].active = true;
    else sphdata[i].active = false;
  }
  // --------------------------------------------------------------------------

  return;
}
 


//=============================================================================
//  SphLeapfrogKDK::CorrectionTerms
/// Compute velocity integration to second order at the end of the step by 
/// adding a second order correction term.  The full integration becomes
/// $v(t+dt) = v(t) + 0.5*(a(t) + a(t+dt))*dt$. 
//=============================================================================
template <int ndim>
void SphLeapfrogKDK<ndim>::CorrectionTerms
(int n,                             ///< [in] Integer time in block time struct
 int Nsph,                          ///< [in] No. of SPH particles
 SphParticle<ndim> *sphdata,        ///< [inout] SPH particle data array
 FLOAT timestep)                    ///< [in] Base timestep value
{
  int dn;                           // Integer time since beginning of step
  int i;                            // Particle counter
  int k;                            // Dimension counter
  int nstep;                        // Particle (integer) step size

  debug2("[SphLeapfrogKDK::CorrectionTerms]");

  // --------------------------------------------------------------------------
<<<<<<< HEAD
#pragma omp parallel for default(none) private(k,nstep,i)\
  shared(n,Nsph,sphdata,timestep)
=======
#pragma omp parallel for default(shared) private(dn,k,nstep)
>>>>>>> 480e8d75
  for (i=0; i<Nsph; i++) {
    dn = n - sphdata[i].nlast;
    nstep = sphdata[i].nstep;
    if (dn == nstep)
      for (k=0; k<ndim; k++) sphdata[i].v[k] += timestep*(FLOAT) nstep*
        (FLOAT) 0.5*(sphdata[i].a[k] - sphdata[i].a0[k]);
  }
  // --------------------------------------------------------------------------

  return;
}



//=============================================================================
//  SphLeapfrogKDK::EndTimestep
/// Record all important SPH particle quantities at the end of the step for  
/// the start of the new timestep.
// ============================================================================
template <int ndim>
void SphLeapfrogKDK<ndim>::EndTimestep
(int n,                             ///< [in] Integer time in block time struct
 int Nsph,                          ///< [in] No. of SPH particles
 SphParticle<ndim> *sphdata)        ///< [inout] SPH particle data array
{
  int dn;                           // Integer time since beginning of step
  int i;                            // Particle counter
  int k;                            // Dimension counter
  int nstep;                        // Particle (integer) step size

  debug2("[SphLeapfrogKDK::EndTimestep]");

  // --------------------------------------------------------------------------
<<<<<<< HEAD
#pragma omp parallel for default(none) private(k,nstep,i)\
  shared(n,Nsph,sphdata)
=======
#pragma omp parallel for default(shared) private(dn,k,nstep)
>>>>>>> 480e8d75
  for (i=0; i<Nsph; i++) {
    dn = n - sphdata[i].nlast;
    nstep = sphdata[i].nstep;

    if (dn == nstep) {
      for (k=0; k<ndim; k++) sphdata[i].r0[k] = sphdata[i].r[k];
      for (k=0; k<ndim; k++) sphdata[i].v0[k] = sphdata[i].v[k];
      for (k=0; k<ndim; k++) sphdata[i].a0[k] = sphdata[i].a[k];
      sphdata[i].active = false;
      sphdata[i].nlast = n;
    }
  }
  // --------------------------------------------------------------------------

  return;
}



//=============================================================================
//  SphLeapfrogKDK::CheckTimesteps
/// Record all important SPH particle quantities at the end of the step for  
/// the start of the new timestep.
// ============================================================================
template <int ndim>
int SphLeapfrogKDK<ndim>::CheckTimesteps
(int level_diff_max,                ///< [in] Max. allowed SPH neib dt diff
 int n,                             ///< [in] Integer time in block time struct
 int Nsph,                          ///< [in] No. of SPH particles
 SphParticle<ndim> *sphdata)        ///< [inout] SPH particle data array
{
  int activecount = 0;              // ..
  int dn;                           // Integer time since beginning of step
  int i;                            // Particle counter
  int k;                            // Dimension counter
  int level_new;                    // ..
  int nnewstep;                     // ..
  int nstep;                        // Particle (integer) step size

  debug2("[SphLeapfrogKDK::CheckTimesteps]");

  // --------------------------------------------------------------------------
#pragma omp parallel for default(shared) private(dn,k,level_new,nnewstep,nstep)
  for (i=0; i<Nsph; i++) {
    dn = n - sphdata[i].nlast;
    nstep = sphdata[i].nstep;

    // Check if neighbour timesteps are too small.  If so, then reduce 
    // timestep if possible
    if (sphdata[i].levelneib - sphdata[i].level > level_diff_max) {
      level_new = sphdata[i].levelneib - level_diff_max;
      nnewstep = sphdata[i].nstep/pow(2,level_new - sphdata[i].level);

      // If new level is correctly synchronised, then change all quantities
      if (n%nnewstep == 0) {
	nstep = dn;
	sphdata[i].level = level_new;
	if (dn > 0) sphdata[i].nstep = nstep;
	sphdata[i].active = true;
	activecount++;
      }
    }
  }
  // --------------------------------------------------------------------------

  return activecount;
}



// Template class instances for each dimensionality value (1, 2 and 3)
template class SphLeapfrogKDK<1>;
template class SphLeapfrogKDK<2>;
template class SphLeapfrogKDK<3>;<|MERGE_RESOLUTION|>--- conflicted
+++ resolved
@@ -20,6 +20,7 @@
 
 
 
+
 //=============================================================================
 //  SphLeapfrogKDK::SphLeapfrogKDK
 /// SphLeapfrogKDK class constructor
@@ -70,12 +71,8 @@
 
   // Advance positions and velocities of all SPH particles
   // --------------------------------------------------------------------------
-<<<<<<< HEAD
-#pragma omp parallel for default(none) private(dt,k,nstep,i)\
+#pragma omp parallel for default(none) private(dt,k,nstep,i, dn)\
   shared(sphdata,Nsph,n,timestep)
-=======
-#pragma omp parallel for default(shared) private(dn,dt,k,nstep)
->>>>>>> 480e8d75
   for (i=0; i<Nsph; i++) {
 
     // Compute time since beginning of current step
@@ -121,12 +118,8 @@
   debug2("[SphLeapfrogKDK::CorrectionTerms]");
 
   // --------------------------------------------------------------------------
-<<<<<<< HEAD
-#pragma omp parallel for default(none) private(k,nstep,i)\
+#pragma omp parallel for default(none) private(dn,k,nstep,i)\
   shared(n,Nsph,sphdata,timestep)
-=======
-#pragma omp parallel for default(shared) private(dn,k,nstep)
->>>>>>> 480e8d75
   for (i=0; i<Nsph; i++) {
     dn = n - sphdata[i].nlast;
     nstep = sphdata[i].nstep;
@@ -160,12 +153,8 @@
   debug2("[SphLeapfrogKDK::EndTimestep]");
 
   // --------------------------------------------------------------------------
-<<<<<<< HEAD
-#pragma omp parallel for default(none) private(k,nstep,i)\
+#pragma omp parallel for default(none) private(dn,k,nstep,i)\
   shared(n,Nsph,sphdata)
-=======
-#pragma omp parallel for default(shared) private(dn,k,nstep)
->>>>>>> 480e8d75
   for (i=0; i<Nsph; i++) {
     dn = n - sphdata[i].nlast;
     nstep = sphdata[i].nstep;
@@ -208,7 +197,8 @@
   debug2("[SphLeapfrogKDK::CheckTimesteps]");
 
   // --------------------------------------------------------------------------
-#pragma omp parallel for default(shared) private(dn,k,level_new,nnewstep,nstep)
+#pragma omp parallel for default(none) private(dn,k,level_new,nnewstep,nstep)\
+  shared(level_diff_max,n,Nsph,sphdata) reduction(+:activecount)
   for (i=0; i<Nsph; i++) {
     dn = n - sphdata[i].nlast;
     nstep = sphdata[i].nstep;
