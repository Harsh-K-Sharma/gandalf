--- conflicted
+++ resolved
@@ -184,20 +184,9 @@
     //if (rendernorm[c] > 1.e-10) values[c] /= rendernorm[c];
   }
 
-<<<<<<< HEAD
-  c = 0;
-  rgrid = new float[2*Ngrid];
-  for (j=iygrid-1; j>=0; j--) {
-	  for (i=0; i<ixgrid; i++) {
-	    cout << "i : " << i << "   j : " << j << "   val " << values[c] << endl;
-	  }
-  }
-
-=======
   // Free all locally allocated memory
   delete[] rgrid;
   delete[] rendernorm;
->>>>>>> a94769ec
 
   return 1;
 }
