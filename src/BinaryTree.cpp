//=============================================================================
//  BinaryTree.cpp
//  Contains all functions for building, stocking and walking for the 
//  binary tree for SPH particles.
//
//  This file is part of GANDALF :
//  Graphical Astrophysics code for N-body Dynamics And Lagrangian Fluids
//  https://github.com/gandalfcode/gandalf
//  Contact : gandalfcode@gmail.com
//
//  Copyright (C) 2013  D. A. Hubber, G. Rosotti
//
//  GANDALF is free software: you can redistribute it and/or modify
//  it under the terms of the GNU General Public License as published by
//  the Free Software Foundation, either version 2 of the License, or
//  (at your option) any later version.
//
//  GANDALF is distributed in the hope that it will be useful, but
//  WITHOUT ANY WARRANTY; without even the implied warranty of
//  MERCHANTABILITY or FITNESS FOR A PARTICULAR PURPOSE.  See the GNU
//  General Public License (http://www.gnu.org/licenses) for more details.
//=============================================================================


#include <cstdlib>
#include <cassert>
#include <iostream>
#include <string>
#include <math.h>
#include "Precision.h"
#include "Exception.h"
#include "SphNeighbourSearch.h"
#include "Sph.h"
#include "Parameters.h"
#include "InlineFuncs.h"
#include "SphParticle.h"
#include "Debug.h"
#if defined _OPENMP
#include <omp.h>
#endif
using namespace std;



//=============================================================================
//  BinaryTree::BinaryTree
/// BinaryTree constructor.  Initialises various variables.
//=============================================================================
template <int ndim>
BinaryTree<ndim>::BinaryTree(int Nleafmaxaux, FLOAT thetamaxsqdaux, 
                             FLOAT kernrangeaux, string gravity_mac_aux,
                             string multipole_aux, int Nthreads, int Nmpi)
{
  Nlocalsubtrees = Nthreads;
  Nmpisubtrees = max(Nmpi - 1,0);
  Nsubtreemax = Nlocalsubtrees + Nmpisubtrees;
  Nsubtree = Nsubtreemax;
  Ntot = 0;
  Ntotmax = 0;
  Ntotmaxold = 0;
  Nleafmax = Nleafmaxaux;
  kernrange = kernrangeaux;
  thetamaxsqd = thetamaxsqdaux;
  gravity_mac = gravity_mac_aux;
  multipole = multipole_aux;
  allocated_tree = false;
  created_sub_trees = false;
#if defined _OPENMP
  // Check that no. of threads is valid
  int ltot = 0;
  while (pow(2,ltot) < Nthreads) {
    ltot++;
  };
  if (Nthreads != pow(2,ltot)) {
    Nlocalsubtrees = pow(2,ltot-1);
    Nsubtreemax = Nlocalsubtrees + Nmpisubtrees;
    cout << "Warning: the number of OpenMP threads is not a power of two. This is sub-optimal for the binary tree parallelization" << endl;
  }
#endif
  assert(Nlocalsubtrees > 0);
  assert(Nsubtreemax > 0);
  }



//=============================================================================
//  BinaryTree::~BinaryTree
/// BinaryTree destructor.  Deallocates tree memory upon object destruction.
//=============================================================================
template <int ndim>
BinaryTree<ndim>::~BinaryTree()
{
  debug2("[BinaryTree::DeallocateTreeMemory]");
  if (allocated_tree) DeallocateTreeMemory();
}



//=============================================================================
//  BinaryTree::AllocateTreeMemory
/// Allocate memory for binary tree as requested.  If more memory is required 
/// than currently allocated, tree is deallocated and reallocated here.
//=============================================================================
template <int ndim>
void BinaryTree<ndim>::AllocateTreeMemory(void)
{
  debug2("[BinaryTree::AllocateTreeMemory]");

  if (!allocated_tree || Ntotmax > Ntotmaxold || Nsubtree > Nsubtreemax) {
    if (allocated_tree) DeallocateTreeMemory();
    Ntotmax = max(Ntotmax,Ntot);
    Ntotmaxold = Ntotmax;
    Nsubtreemax = max(Nsubtreemax,Nsubtree);
    Nsubtreemaxold = Nsubtreemax;

    pc = new int[Ntotmax];
    pw = new FLOAT[Ntotmax];
    tree = new struct BinaryTreeCell<ndim>[Ncellmax];
    for (int k=0; k<ndim; k++) porder[k] = new int[Ntotmax]; 
    for (int k=0; k<ndim; k++) rk[k] = new FLOAT[Ntotmax];
    allocated_tree = true;

    if (!created_sub_trees) {
      for (int i=0; i<Nsubtree; i++) {
        subtrees.push_back(new BinarySubTree<ndim>(Nleafmax, thetamaxsqd,
						   kernrange, gravity_mac, multipole));
      }
      created_sub_trees = true;
    }


    // ..
    for (int i=0; i<Nsubtree; i++) {
      subtrees[i]->Nsph = 0;
      subtrees[i]->Ntot = 0;
      subtrees[i]->Ntotmax = max(subtrees[i]->Ntotmax,Ntotmax/Nsubtree + 1);

      // ..
      subtrees[i]->ComputeSubTreeSize();
      subtrees[i]->AllocateSubTreeMemory();
    }

  }

  return;
}



//=============================================================================
//  BinaryTree::DeallocateTreeMemory
/// Deallocates all binary tree memory
//=============================================================================
template <int ndim>
void BinaryTree<ndim>::DeallocateTreeMemory(void)
{
  debug2("[BinaryTree::DeallocateTreeMemory]");

  if (allocated_tree) {
    for (int i=Nsubtree-1; i>=0; i--) subtrees[i]->DeallocateSubTreeMemory();
    for (int k=ndim-1; k>=0; k--) delete[] rk[k];
    for (int k=ndim-1; k>=0; k--) delete[] porder[k];
    delete[] stree;
    delete[] tree;
    delete[] pw;
    delete[] pc;
    allocated_tree = false;
  }

  return;
}



//=============================================================================
//  BinaryTree::BuildTree
/// Call all routines to build/re-build the binary tree.
//=============================================================================
template <int ndim>
void BinaryTree<ndim>::BuildTree
(Sph<ndim> *sph,                    ///< Pointer to main SPH object
 Parameters &simparams)             ///< Simulation parameters
{
  int i;
  int Ncheck = 0;
  int localgtot = 0;

  debug2("[BinaryTree::BuildTree]");

  // Set number of tree members to total number of SPH particles (inc. ghosts)
  Nsph = sph->Nsph;
  Ntot = sph->Ntot;
  Ntotmax = max(Ntot,Ntotmax);
  gtot = 0;

  // Compute the size of all tree-related arrays now we know number of points
  ComputeTreeSize();

  // Allocate (or reallocate if needed) all tree memory
  AllocateTreeMemory();

  // Create tree data structure including linked lists and cell pointers
  CreateTreeStructure();

  // Find ordered list of particle positions ready for adding particles to tree
  OrderParticlesByCartCoord(sph->sphdata);

  // Now add particles to tree depending on Cartesian coordinates
  LoadParticlesToTree(sph->rsph);

  // Build and stock all local sub-trees
  //---------------------------------------------------------------------------
//#pragma omp parallel for default(none) private(i) shared(sph, simparams) \
//  reduction(+:localgtot,Ncheck)
  for (i = 0; i < Nsubtree; i++) {

    BinarySubTree<ndim>* subtree = subtrees[i];

    // Build individual sub-trees
    subtree->BuildSubTree(sph,simparams);

    // Calculate all cell quantities (e.g. COM, opening distance)
    subtree->StockCellProperties(sph->sphdata);

    // Calculate total number of leaf cells in trees
    localgtot += subtree->gtot;
    Ncheck += subtree->Ntot;

  }
  //---------------------------------------------------------------------------

  gtot = localgtot;

  assert(Ncheck == sph->Ntot);

  return;
}



//=============================================================================
//  BinaryTree::UpdateTree
/// Call all routines to build/re-build the binary tree.
//=============================================================================
template <int ndim>
void BinaryTree<ndim>::UpdateTree
(Sph<ndim> *sph,                    ///< Pointer to main SPH object
 Parameters &simparams)             ///< Simulation parameters
{
  int i;

  debug2("[BinaryTree::UpdateTree]");

  //---------------------------------------------------------------------------
#pragma omp parallel for default(none) private(i) shared(sph)
  for (i = 0; i < Nsubtree; i++) {

    // Calculate all cell quantities (e.g. COM, opening distance)
    subtrees[i]->StockCellProperties(sph->sphdata);

  }
  //---------------------------------------------------------------------------

  return;
}



//=============================================================================
//  BinaryTree::UpdateActiveParticleCounters
/// Loop through all leaf cells in binary tree and update all active 
/// particle counters.
//=============================================================================
template <int ndim>
void BinaryTree<ndim>::UpdateActiveParticleCounters(Sph<ndim> *sph)
{
  return;
}



//=============================================================================
//  BinaryTree::ComputeTreeSize
/// Compute the maximum size (i.e. no. of levels, cells and leaf cells) of 
/// the binary tree.
//=============================================================================
template <int ndim>
void BinaryTree<ndim>::ComputeTreeSize(void)
{
  debug2("[BinaryTree::ComputeTreeSize]");

  // Increase level until tree can contain all particles
  ltot = 0;
  while (pow(2,ltot) < Nsubtree) {
    ltot++;
  };

  // Set total number of leaf/grid cells and tree cells
  gtot = pow(2,ltot);
  Ncell = 2*gtot - 1;
  Ncellmax = Ncell;

  // Optional output (for debugging)
#if defined(VERIFY_ALL)
  cout << "Calculating tree size variables" << endl;
  cout << "No. of sub-trees      : " << Nsubtree << endl;
  cout << "No. of levels on tree : " << ltot << endl;
  cout << "No. of cells in tree  : " << Ncell << endl; 
#endif

  return;
}



//=============================================================================
//  BinaryTree::CreateTreeStructure
/// Create the raw tree skeleton structure once the tree size is known.
/// Sets all cell pointer variables and all cell levels.
//=============================================================================
template <int ndim>
void BinaryTree<ndim>::CreateTreeStructure(void)
{
  debug2("[BinaryTree::CreateTreeStructure]");

  int c;                            // Dummy id of tree-level, then tree-cell
  int g;                            // Dummy id of grid-cell
  int l;                            // Dummy id of level
  int *c2L;                         // Increment to second child-cell
  int *cNL;                         // Increment to next cell if cell unopened

  // Allocate memory for local arrays
  c2L = new int[ltot + 1];
  cNL = new int[ltot + 1];

  // Set pointers to second child-cell (if opened) and next cell (if unopened)
  for (l=0; l<ltot; l++) {
    c2L[l] = pow(2,ltot - l);
    cNL[l] = 2*c2L[l] - 1;
  }

  // Zero tree cell variables
  //for (g=0; g<gtot; g++) g2c[g] = 0;
  for (c=0; c<Ncell; c++) {
    tree[c].c2 = 0;
    tree[c].c2g = 0;
  }
  g = 0;
  tree[0].clevel = 0;

  // Loop over all cells and set all other pointers
  //---------------------------------------------------------------------------
  for (c=0; c<Ncell; c++) {
    if (tree[c].clevel == ltot) {                   // If on leaf level
      tree[c].cnext = c + 1;                        // id of next cell
      tree[c].c2g = g;                              // Record leaf id
      g++; //g2c[g++] = c;                          // Record inverse id
    }
    else {
      tree[c+1].clevel = tree[c].clevel + 1;        // Level of 1st child
      tree[c].c2 = c + c2L[tree[c].clevel];         // id of 2nd child
      tree[tree[c].c2].clevel = tree[c].clevel + 1; // Level of 2nd child
      tree[c].cnext = c + cNL[tree[c].clevel];      // Next cell id
    }

  }
  //---------------------------------------------------------------------------


  // Free locally allocated memory
  delete[] cNL;
  delete[] c2L;

  return;
}



//=============================================================================
//  BinaryTree::OrderParticlesByCartCoord
/// Compute lists of particle ids in order of x, y and z positions.
/// Used for efficiently creating the binary tree data structure.
//=============================================================================
template <int ndim>
void BinaryTree<ndim>::OrderParticlesByCartCoord
(SphParticle<ndim> *sphdata)        ///< SPH particle data array
{
  int i;                            // Particle counter
  int k;                            // Dimension counter

  debug2("[BinaryTree::OrderParticlesByCartCoord]");

  // First copy all values to local arrays
  for (k=0; k<ndim; k++)
    for (i=0; i<Ntot; i++) {
      rk[k][i] = sphdata[i].r[k];
    }

  // Now copy list of particle ids
  for (k=0; k<ndim; k++)
    for (i=0; i<Ntot; i++)
      porder[k][i] = i;

  // Divide sorting routines amongst (up to 3) threads
  //---------------------------------------------------------------------------
#pragma omp sections
  {
    // Sort x-values
#pragma omp section
    Heapsort(Ntot,porder[0],rk[0]);

    // Sort y-values
#pragma omp section
    if (ndim >= 2) Heapsort(Ntot,porder[1],rk[1]);

    // Sort z-values
#pragma omp section
    if (ndim == 3) Heapsort(Ntot,porder[2],rk[2]);
  }

  // Check that particles are ordered correctly
#if defined(VERIFY_ALL)
  for (k=0; k<ndim; k++) {
    for (int j=1; j<Ntot; j++) {
      int i1 = porder[k][j-1];
      int i2 = porder[k][j];
      assert(i1 >= 0 && i1 < Ntot);
      assert(i2 >= 0 && i2 < Ntot);
      if (sphdata[i2].r[k] < sphdata[i1].r[k]) {
        cout << "Problem with particle ordering : " << k << "   " << j 
	     << "    " << i1 << "    " << i2 << "    " 
	     << sphdata[i1].r[k] << "    " << sphdata[i2].r[k] << endl;
        exit(0);
      }
    }
  }
#endif

  return;
}



//=============================================================================
//  BinaryTree::LoadParticlesToTree
/// Create tree structure by adding particles to leaf cells.
//=============================================================================
template <int ndim>
void BinaryTree<ndim>::LoadParticlesToTree
(FLOAT *r)                         ///< Positions of particles
{
  int c;                           // Cell counter
  int cc;                          // Secondary cell counter
  int g;                           // ..
  int k;                           // Dimensionality counter
  int kk;
  int i;                           // Particle counter
  int iptcl;                       // Particle id
  int j;                           // Dummy particle id
  int l;                           // Level counter
  FLOAT *ccap;                     // Maximum capacity of cell
  FLOAT *ccon;                     // Current contents of cell

  debug2("[BinaryTree::LoadParticleToTree]");

  // Allocate memory for local arrays
  ccap = new FLOAT[Ncellmax];
  ccon = new FLOAT[Ncellmax];

  // Set capacity of root-cell using particle weights
  for (i=0; i<Ntot; i++) pw[i] = 1.0/(FLOAT) Ntot;
  for (c=0; c<Ncell; c++) ccap[c] = 0.0;
  for (i=0; i<Ntot; i++) ccap[0] += pw[i];

  // Initialise all particle and cell values before building tree structure
  for (i=0; i<Ntot; i++) pc[i] = 0;
  for (c=0; c<Ncell; c++) ccon[c] = 0.0;
  for (c=0; c<Ncell; c++) tree[c].ifirst = -1;
  for (c=0; c<Ncell; c++) tree[c].ilast = -1;

  // Set bounding box of root cell to main bounding box
  for (k=0; k<ndim; k++) tree[0].bbmin[k] = box->boxmin[k];
  for (k=0; k<ndim; k++) tree[0].bbmax[k] = box->boxmax[k];

  // Zero counters for each subtree
  for (i=0; i<Nsubtree; i++) subtrees[i]->Ntot = 0;
  for (i=0; i<Nsubtree; i++) subtrees[i]->Nsph = 0;

  // Start at top level (l = 0) dividing the cell along the x-axis (k = 0)
  l = 0;
  k = 0;


  // Loop through each level of the tree
  //---------------------------------------------------------------------------
  while (l < ltot) {

    // Loop over all particles (in order of current split)
    //-------------------------------------------------------------------------
    for (i=0; i<Ntot; i++) {
      j = porder[k][i];
      cc = pc[j];                            // Cell currently occupied by j
      ccon[cc] += pw[j];                     // Add particle weighting to cell

      // If cell contains less than maximum allowed capacity, then add 
      // particle to the first child cell.  Otherwise add to second child.
      if (ccon[cc] < 0.5000000000001*ccap[cc]) {
        pc[j]++;
        ccap[pc[j]] += pw[j];
        if (tree[pc[j]].ifirst == -1) tree[pc[j]].ifirst = j;
        tree[pc[j]].ilast = j;
      }
      else {
        pc[j] = tree[cc].c2;
        ccap[pc[j]] += pw[j];
        if (tree[pc[j]].ifirst == -1) {
          tree[pc[j]].ifirst = j;
          for (kk=0; kk<ndim; kk++) tree[cc+1].bbmin[kk] = tree[cc].bbmin[kk];
          for (kk=0; kk<ndim; kk++) tree[cc+1].bbmax[kk] = tree[cc].bbmax[kk];
          for (kk=0; kk<ndim; kk++) tree[tree[cc].c2].bbmin[kk] = tree[cc].bbmin[kk];
          for (kk=0; kk<ndim; kk++) tree[tree[cc].c2].bbmax[kk] = tree[cc].bbmax[kk];
          tree[cc+1].bbmax[k] = 0.5*(r[tree[cc+1].ifirst] + r[j]);
          tree[tree[cc].c2].bbmin[k] = 0.5*(r[tree[cc+1].ifirst] + r[j]);
        }
        tree[pc[j]].ilast = j;
      }
    }
    //-------------------------------------------------------------------------

    // Move to next level and cycle through each dimension in turn
    // (Need more sophisticated algorithm here in future)
    l++;
    k = (k + 1)%ndim;

  }
  //---------------------------------------------------------------------------


  // Compute capacities of leaf cells here
  for (i=0; i<Ntot; i++) {
    cc = pc[i];
    ccon[cc] += pw[i];
  }


  // Loop over all particles and add the particle to the list of ids
  //---------------------------------------------------------------------------
  for (i=0; i<Ntot; i++) {
    c = pc[i];
    g = tree[c].c2g;
    assert(g >= 0 && g < Nsubtree);
    subtrees[g]->ids[subtrees[g]->Ntot++] = i;
    subtrees[g]->Nsph++;
  }


  // Free all locally allocated memory
  delete[] ccon;
  delete[] ccap;

  return;
}


//=============================================================================
//  BinaryTree::UpdateHmaxValues
/// Calculate the physical properties (e.g. total mass, centre-of-mass, 
/// opening-distance, etc..) of all cells in the tree.
//=============================================================================
template <int ndim>
void BinaryTree<ndim>::UpdateHmaxValues
(SphParticle<ndim> *sphdata)        ///< SPH particle data array
{
  int i;
  FLOAT hmax_aux=0;


#pragma omp parallel default(none) shared(sphdata,hmax_aux) private(i)
  {
    FLOAT hmax_local = 0;
#pragma omp for
    for (i = 0; i < Nsubtree; i++) {
      FLOAT subhmax = subtrees[i]->UpdateHmaxValues(sphdata);
      if (subhmax > hmax_local)
        hmax_local = subhmax;
    }
#pragma omp critical (hmax_critical)
    {
      if (hmax_local>hmax_aux) hmax_aux=hmax_local;
    }
  }

  hmax = hmax_aux;
  return;
}



//=============================================================================
//  BinaryTree::ComputeActiveCellList
/// Returns the number of cells containing active particles, 'Nactive', and
/// the i.d. list of cells contains active particles, 'celllist'
//=============================================================================
template <int ndim>
int BinaryTree<ndim>::ComputeActiveCellList
(BinaryTreeCell<ndim> **celllist,   ///< Cells id array containing active ptcls
 BinarySubTree<ndim> **treelist)    ///< ..
{
  binlistiterator it;
  int c;                            // Cell counter
  int Nactive = 0;                  // No. of cells containing active ptcls
  int Nfirst = 0;

  debug2("[BinaryTree::ComputeActiveCellList]");

  for (it = subtrees.begin(); it != subtrees.end(); it++) {
    Nactive = (*it)->ComputeActiveCellList(Nactive,celllist);
    for (int i=Nfirst; i<Nactive; i++) treelist[i] = (*it);
    Nfirst = Nactive;
  }

  return Nactive;
}



//=============================================================================
// GridSearch::ComputeActiveParticleList
/// Returns the number (Nactive) and list of ids (activelist) of all active
/// SPH particles in the given cell.
//=============================================================================
template <int ndim>
int BinaryTree<ndim>::ComputeActiveParticleList
(BinaryTreeCell<ndim> *cell,        ///< [in] Pointer to cell
 BinarySubTree<ndim> *treeptr,      ///< [in] List of ptrs to sub-trees
 Sph<ndim> *sph,                    ///< [in] SPH object pointer
 int *activelist)                   ///< [out] List of active particles in cell
{
  int Nactive = 0; // No. of active particles in cell
  int i = cell->ifirst; // Particle id (set to first ptcl id)
  int ilast = cell->ilast; // i.d. of last particle in cell c
  int j;

  // Walk through linked list to obtain list and number of active ptcls.
  while (i != -1) {
    j = treeptr->GlobalId(i);
    if (j < sph->Nsph && sph->sphdata[j].active)
      activelist[Nactive++] = j;
    if (i == ilast) break;
    i = treeptr->inext[i];
  };

  return Nactive;
}



//=============================================================================
//  BinaryTree::ComputeGatherNeighbourList
/// Computes and returns number of neighbour, 'Nneib', and the list
/// of neighbour ids, 'neiblist', for all particles inside cell 'c'.
/// Includes all particles in the selected cell, plus all particles
/// contained in adjacent cells (including diagonal cells).
/// Wrapper around the true implementation inside BinarySubTree
//=============================================================================
template <int ndim>
int BinaryTree<ndim>::ComputeGatherNeighbourList
(BinaryTreeCell<ndim> *cell,        ///< [in] Pointer
 int Nneibmax,                      ///< [in] Max. no. of neighbours
 int *neiblist,                     ///< [out] List of neighbour i.d.s
 FLOAT hmax,                        ///< [in] Maximum smoothing length
 SphParticle<ndim> *sphdata)        ///< [in] SPH particle data
{
  binlistiterator it;               // ..
  int Nneib = 0;                    // Total number of gather neighbours
                                    // (summed over all sub-trees)

  for (it = subtrees.begin(); it != subtrees.end(); it++) {
    Nneib = (*it)->ComputeGatherNeighbourList(cell,Nneib,Nneibmax,
                                              neiblist,hmax,sphdata);
    if (Nneib == -1) return Nneib;
  }

  return Nneib;
}



//=============================================================================
//  BinaryTree::ComputeNeighbourList
/// Computes and returns number of neighbour, 'Nneib', and the list
/// of neighbour ids, 'neiblist', for all particles inside cell 'c'.
/// Includes all particles in the selected cell, plus all particles
/// contained in adjacent cells (including diagonal cells).
/// Wrapper around the true implementation inside BinarySubTree
//=============================================================================
template <int ndim>
int BinaryTree<ndim>::ComputeNeighbourList
(BinaryTreeCell<ndim> *cell,        ///< [in] Pointer
 int Nneibmax,                      ///< [in] Max. no. of neighbours
 int *neiblist,                     ///< [out] List of neighbour i.d.s
 SphParticle<ndim> *sphdata)        ///< [in] SPH particle data
{
  binlistiterator it;               // ..
  int Nneib = 0;                    // Total number of gather neighbours
                                    // (summed over all sub-trees)

  for (it = subtrees.begin(); it != subtrees.end(); it++) {
    Nneib = (*it)->ComputeNeighbourList(cell,Nneib,Nneibmax,
                                        neiblist,sphdata);
    if (Nneib == -1) return Nneib;
  }

  return Nneib;
}



//=============================================================================
//  BinarySubTree::ComputeGravityInteractionList
/// Computes and returns number of SPH neighbours (Nneib), direct sum particles
/// (Ndirect) and number of cells (Ngravcell), including lists of ids, from
/// the gravity tree walk for active particles inside cell c.
/// Currently defaults to the geometric opening criteria.
//=============================================================================
template <int ndim>
int BinaryTree<ndim>::ComputeGravityInteractionList
(BinaryTreeCell<ndim> *cell,        ///< [in] Pointer to cell
 int Nneibmax,                      ///< [in] Max. no. of SPH neighbours
 int Ndirectmax,                    ///< [in] Max. no. of direct-sum neighbours
 int Ngravcellmax,                  ///< [in] Max. no. of cell interactions
 int &Nneib,                        ///< [out] No. of SPH neighbours
 int &Ndirect,                      ///< [out] No. of direct-sum neighbours
 int &Ngravcell,                    ///< [out] No. of cell interactions
 int *neiblist,                     ///< [out] List of SPH neighbour ids
 int *directlist,                   ///< [out] List of direct-sum neighbour ids
 BinaryTreeCell<ndim> **gravcelllist,  ///< [out] List of cell ids
 SphParticle<ndim> *sphdata)        ///< [in] SPH particle data
{
  binlistiterator it;               // ..
  int okflag;

  Nneib = 0;
  Ndirect = 0;
  Ngravcell = 0;

  for (it = subtrees.begin(); it != subtrees.end(); it++) {
    okflag = (*it)->ComputeGravityInteractionList(cell,Nneibmax,Ndirectmax,
						  Ngravcellmax,Nneib,Ndirect,
						  Ngravcell,neiblist,
						  directlist,gravcelllist,
						  sphdata);
    if (okflag == -1) return -1;
  }

  return 1;
}



//=============================================================================
//  BinaryTree::ComputeCellMonopoleForces
/// Compute the force on particle 'parti' due to all cells obtained in the 
/// gravity tree walk.  Uses only monopole moments (i.e. COM) of the cell.
//=============================================================================
template <int ndim>
void BinaryTree<ndim>::ComputeCellMonopoleForces
(int i,                               ///< [in] i.d. of particle
 int Ngravcell,                       ///< [in] No. of tree cells in list
 BinaryTreeCell<ndim> **gravcelllist, ///< [in] List of tree cell ids
 SphParticle<ndim> &parti)            ///< [inout] SPH particle
{
  int c;                            // Cell id
  int cc;                           // Aux. cell counter
  int k;                            // Dimension counter
  FLOAT dr[ndim];                   // Relative position vector
  FLOAT drsqd;                      // Distance squared
  FLOAT invdrmag;                   // 1 / distance
  FLOAT invdr3;                     // 1 / dist^3
  FLOAT mc;                         // Mass of cell
  FLOAT rp[ndim];                   // Position of particle
  BinaryTreeCell<ndim> *cell;       // ..

  for (k=0; k<ndim; k++) rp[k] = parti.r[k];

  // Loop over all neighbouring particles in list
  //---------------------------------------------------------------------------
  for (cc=0; cc<Ngravcell; cc++) {
    cell = gravcelllist[cc];

    mc = cell->m;
    for (k=0; k<ndim; k++) dr[k] = cell->r[k] - rp[k];
    drsqd = DotProduct(dr,dr,ndim) + small_number;
    invdrmag = 1.0/sqrt(drsqd);
    invdr3 = invdrmag*invdrmag*invdrmag; //pow(invdrmag,3);

    parti.gpot += mc*invdrmag;
    for (k=0; k<ndim; k++) parti.agrav[k] += mc*dr[k]*invdr3;

  }
  //---------------------------------------------------------------------------

  return;
}



//=============================================================================
//  BinaryTree::ComputeCellQuadrupoleForces
/// Compute the force on particle 'parti' due to all cells obtained in the 
/// gravity tree walk including the quadrupole moment correction term.
//=============================================================================
template <int ndim>
void BinaryTree<ndim>::ComputeCellQuadrupoleForces
(int i,                             ///< [in] i.d. of particle
 int Ngravcell,                     ///< [in] No. of tree cells in list
 BinaryTreeCell<ndim> **gravcelllist,                 ///< [in] List of tree cell ids
 SphParticle<ndim> &parti)          ///< [inout] SPH particle
{
  int c;                            // Cell id
  int cc;                           // Aux. cell counter
  int k;                            // Dimension counter
  FLOAT dr[ndim];                   // Relative position vector
  FLOAT drsqd;                      // Distance squared
  FLOAT invdrsqd;                   // 1 / drsqd
  FLOAT invdrmag;                   // 1 / distance
  FLOAT invdr5;                     // 1 / distance^5
  FLOAT qscalar;                    // Quadrupole moment scalar quantity
  BinaryTreeCell<ndim> *cell;       // Pointer to cell

  // Loop over all neighbouring particles in list
  //---------------------------------------------------------------------------
  for (cc=0; cc<Ngravcell; cc++) {
    cell = gravcelllist[cc];

    for (k=0; k<ndim; k++) dr[k] = cell->r[k] - parti.r[k];
    drsqd = DotProduct(dr,dr,ndim);
    invdrsqd = 1.0/(drsqd + small_number);
    invdrmag = sqrt(invdrsqd);
    invdr5 = invdrsqd*invdrsqd*invdrmag;

    // First add monopole terms
    parti.gpot += cell->m*invdrmag;
    for (k=0; k<ndim; k++) 
      parti.agrav[k] += cell->m*dr[k]*invdrsqd*invdrmag;

    // Now add quadrupole moment terms depending on dimensionality
    if (ndim == 3) {
      qscalar = cell->q[0]*dr[0]*dr[0] + cell->q[2]*dr[1]*dr[1] -
        (cell->q[0] + cell->q[2])*dr[2]*dr[2] +
         2.0*(cell->q[1]*dr[0]*dr[1] + cell->q[3]*dr[0]*dr[2] +
         cell->q[4]*dr[1]*dr[2]);
      parti.agrav[0] += 
        (cell->q[0]*dr[0] + cell->q[1]*dr[1] + cell->q[3]*dr[2])*invdr5
         - 2.5*qscalar*dr[0]*invdr5*invdrsqd;
      parti.agrav[1] += 
        (cell->q[1]*dr[0] + cell->q[2]*dr[1] + cell->q[4]*dr[2])*invdr5
         - 2.5*qscalar*dr[1]*invdr5*invdrsqd;
      parti.agrav[2] += 
        (cell->q[3]*dr[0] + cell->q[4]*dr[1] -
         (cell->q[0] + cell->q[2])*dr[2])*invdr5
          - 2.5*qscalar*dr[1]*invdr5*invdrsqd;
    }
    else if (ndim == 2) {
      qscalar = cell->q[0]*dr[0]*dr[0] + cell->q[2]*dr[1]*dr[1] +
        2.0*cell->q[1]*dr[0]*dr[1];
      parti.agrav[0] += (cell->q[0]*dr[0] + cell->q[1]*dr[1])*invdr5 -
        2.5*qscalar*dr[0]*invdr5*invdrsqd;
      parti.agrav[1] += (cell->q[1]*dr[0] + cell->q[2]*dr[1])*invdr5 -
        2.5*qscalar*dr[1]*invdr5*invdrsqd;
    }
    parti.gpot += 0.5*qscalar*invdr5;

  }
  //---------------------------------------------------------------------------

  return;
}



//=============================================================================
//  BinaryTree::UpdateAllSphProperties
/// Compute all local 'gather' properties of currently active particles, and 
/// then compute each particle's contribution to its (active) neighbour 
/// neighbour hydro forces.  Optimises the algorithm by using grid-cells to 
/// construct local neighbour lists for all particles  inside the cell.
//=============================================================================
template <int ndim>
void BinaryTree<ndim>::UpdateAllSphProperties
(Sph<ndim> *sph,                   ///< [inout] Pointer to main SPH object
 Nbody<ndim> *nbody)               ///> [in] ..
{
  int celldone;                    // ..
  int okflag;                      // ..
  int c;                           // Cell id
  int cc;                          // Aux. cell counter
  int g;                           // Leaf cell counter
  int cactive;                     // No. of active
  int i;                           // Particle id
  int j;                           // Aux. particle counter
  int jj;                          // Aux. particle counter
  int k;                           // Dimension counter
  int Nactive;                     // No. of active particles in cell
  int Ngather;                     // No. of near gather neighbours
  int Nneib;                       // No. of neighbours
  int Nneibmax;                    // Max. no. of neighbours
  int *activelist;                 // List of active particle ids
  int *gatherlist;                 // ..
  int *neiblist;                   // List of neighbour ids
  FLOAT draux[ndim];               // Aux. relative position vector var
  FLOAT drsqdaux;                  // Distance squared
  FLOAT hrangesqd;                 // Kernel extent
  FLOAT hmax;                      // Maximum smoothing length
  FLOAT rp[ndim];                  // Local copy of particle position
  FLOAT *drsqd;                    // Position vectors to gather neibs
  FLOAT *gpot;                     // Potential for particles
  FLOAT *gpot2;                    // ..
  FLOAT *m;                        // Distances to gather neibs
  FLOAT *m2;                       // ..
  FLOAT *mu;                       // mass*u for gather neibs
  FLOAT *mu2;                      // ..
  FLOAT *r;                        // Positions of neibs
  BinarySubTree<ndim> **treelist;  // ..
  BinaryTreeCell<ndim> *cell;      // Pointer to binary tree cell
  BinaryTreeCell<ndim> **celllist; // List of binary cell pointers
  SphParticle<ndim> *data = sph->sphdata;  // Pointer to SPH particle data

  debug2("[BinaryTree::UpdateAllSphProperties]");

  // Find list of all cells that contain active particles
  celllist = new BinaryTreeCell<ndim>*[gtot];
  treelist = new BinarySubTree<ndim>*[gtot];
  cactive = ComputeActiveCellList(celllist,treelist);


  // Set-up all OMP threads
  //===========================================================================
#pragma omp parallel default(none) private(activelist,cc,cell,celldone,draux)\
  private(drsqd,drsqdaux,hmax,hrangesqd,i,j,jj,k,okflag,m,mu,Nactive,neiblist)\
  private(Nneib,Nneibmax,r,rp,gatherlist,gpot,gpot2,m2,mu2,Ngather)\
  shared(sph,celllist,cactive,data,nbody,treelist)
  {
    Nneibmax = 2*sph->Ngather;
    activelist = new int[Nleafmax];
    gatherlist = new int[Nneibmax];
    neiblist = new int[Nneibmax];
    gpot = new FLOAT[Nneibmax];
    gpot2 = new FLOAT[Nneibmax];
    drsqd = new FLOAT[Nneibmax];
    m = new FLOAT[Nneibmax];
    m2 = new FLOAT[Nneibmax];
    mu = new FLOAT[Nneibmax];
    mu2 = new FLOAT[Nneibmax];
    r = new FLOAT[Nneibmax*ndim];

    // Loop over all active cells
    //=========================================================================
#pragma omp for schedule(dynamic)
    for (cc=0; cc<cactive; cc++) {
      cell = celllist[cc];
      celldone = 1;
      hmax = cell->hmax;

      // If hmax is too small so the neighbour lists are invalid, make hmax
      // larger and then recompute for the current active cell.
      //-----------------------------------------------------------------------
      do {
        hmax = 1.05*hmax;
        celldone = 1;

        // Find list of active particles in current cell
        Nactive = ComputeActiveParticleList(cell,treelist[cc],sph,activelist);

        // Compute neighbour list for cell depending on physics options
        Nneib = ComputeGatherNeighbourList(cell,Nneibmax,neiblist,
                                           hmax,sph->sphdata);

        // If there are too many neighbours, reallocate the arrays and
        // recompute the neighbour lists.
        while (Nneib == -1) {
          delete[] r;
          delete[] mu2;
          delete[] mu;
          delete[] m2;
          delete[] m;
          delete[] drsqd;
          delete[] gpot2;
          delete[] gpot;
          delete[] neiblist;
          delete[] gatherlist;
          Nneibmax = 2*Nneibmax;
          gatherlist = new int[Nneibmax];
          neiblist = new int[Nneibmax];
          gpot = new FLOAT[Nneibmax];
          gpot2 = new FLOAT[Nneibmax];
          drsqd = new FLOAT[Nneibmax];
          m = new FLOAT[Nneibmax];
          m2 = new FLOAT[Nneibmax];
          mu = new FLOAT[Nneibmax];
          mu2 = new FLOAT[Nneibmax];
          r = new FLOAT[Nneibmax*ndim];
          Nneib = ComputeGatherNeighbourList(cell,Nneibmax,neiblist,
                                             hmax,sph->sphdata);
        };

        // Make local copies of important neib information (mass and position)
        for (jj=0; jj<Nneib; jj++) {
          j = neiblist[jj];
          assert(j >= 0 && j < sph->Ntot);
          gpot[jj] = data[j].gpot;
          m[jj] = data[j].m;
          mu[jj] = data[j].m*data[j].u;
          for (k=0; k<ndim; k++) r[ndim*jj + k] = (FLOAT) data[j].r[k];
        }

        // Loop over all active particles in the cell
        //---------------------------------------------------------------------
        for (j=0; j<Nactive; j++) {
          i = activelist[j];
          assert(i >= 0 && i < sph->Nsph);
          for (k=0; k<ndim; k++) rp[k] = data[i].r[k];

          // Set gather range as current h multiplied by some tolerance factor
          hrangesqd = sph->kernp->kernrangesqd*hmax*hmax;
          Ngather = 0;

          // Compute distance (squared) to all
          //-------------------------------------------------------------------
          for (jj=0; jj<Nneib; jj++) {
            for (k=0; k<ndim; k++) draux[k] = r[ndim*jj + k] - rp[k];
            drsqdaux = DotProduct(draux,draux,ndim);

            // Record distance squared for all potential gather neighbours
            if (drsqdaux <= hrangesqd) {
              gatherlist[Ngather] = jj;
              gpot[Ngather] = gpot[jj];
              drsqd[Ngather] = drsqdaux;
              m2[Ngather] = m[jj];
              mu2[Ngather] = mu[jj];
              Ngather++;
            }

          }
          //-------------------------------------------------------------------

          // Validate that gather neighbour list is correct
#if defined(VERIFY_ALL)
          if (neibcheck) CheckValidNeighbourList(sph,i,Nneib,neiblist,"gather");
#endif

          // Compute smoothing length and other gather properties for ptcl i
          okflag = sph->ComputeH(i,Ngather,hmax,m2,mu2,
                                 drsqd,gpot,data[i],nbody);

          // If h-computation is invalid, then break from loop and recompute
          // larger neighbour lists
          if (okflag == 0) {
            celldone = 0;
            break;
          }

        }
        //---------------------------------------------------------------------

      } while (celldone == 0);
      //-----------------------------------------------------------------------

    }
    //=========================================================================

    // Free-up all memory
    delete[] r;
    delete[] mu2;
    delete[] mu;
    delete[] m2;
    delete[] m;
    delete[] drsqd;
    delete[] gpot2;
    delete[] gpot;
    delete[] neiblist;
    delete[] gatherlist;
    delete[] activelist;

  }
  //===========================================================================

  delete[] treelist;
  delete[] celllist;

  // Update all tree smoothing length values
  UpdateHmaxValues(sph->sphdata);

  return;
}



//=============================================================================
//  BinaryTree::UpdateAllSphHydroForces
/// Compute all local 'gather' properties of currently active particles, and 
/// then compute each particle's contribution to its (active) neighbour 
/// neighbour hydro forces.  Optimises the algorithm by using grid-cells to 
/// construct local neighbour lists for all particles  inside the cell.
//=============================================================================
template <int ndim>
void BinaryTree<ndim>::UpdateAllSphHydroForces
(Sph<ndim> *sph)                   ///< Pointer to SPH object
{
  int c;                           // Cell id
  int cactive;                     // No. of active cells
  int cc;                          // Aux. cell counter
  int i;                           // Particle id
  int j;                           // Aux. particle counter
  int jj;                          // Aux. particle counter
  int k;                           // Dimension counter
  int Nactive;                     // No. of active particles in cell
  int Ninteract;                   // No. of near gather neighbours
  int Nneib;                       // No. of neighbours
  int Nneibmax;                    // Max. no. of neighbours
  int *activelist;                 // List of active particle ids
  int *interactlist;               // ..
  int *neiblist;                   // List of neighbour ids
  FLOAT draux[ndim];               // Aux. relative position vector var
  FLOAT drsqd;                     // Distance squared
  FLOAT hrangesqdi;                // Kernel gather extent
  FLOAT hrangesqdj;                // Kernel scatter extent
  FLOAT rp[ndim];                  // Local copy of particle position
  FLOAT *dr;                       // Array of relative position vectors
  FLOAT *drmag;                    // Array of neighbour distances
  FLOAT *invdrmag;                 // Array of 1/drmag between particles
  BinarySubTree<ndim> **treelist;  // ..
  BinaryTreeCell<ndim> *cell;      // Pointer to binary tree cell
  BinaryTreeCell<ndim> **celllist; // List of binary tree pointers
  SphParticle<ndim> *activepart;   // Local copy of active particles
  SphParticle<ndim> *neibpart;     // Local copy of neighbouring ptcls
  SphParticle<ndim> *data = sph->sphdata;   // Pointer to SPH particle data

  debug2("[BinaryTree::UpdateAllSphHydroForces]");


  // Find list of all cells that contain active particles
  celllist = new BinaryTreeCell<ndim>*[gtot];
  treelist = new BinarySubTree<ndim>*[gtot];
  cactive = ComputeActiveCellList(celllist,treelist);


  // Set-up all OMP threads
  //===========================================================================
#pragma omp parallel default(none) private(activelist,cc,cell,dr,draux,drmag)\
  private(drsqd,hrangesqdi,hrangesqdj,i,interactlist,invdrmag,j,jj,k)\
  private(Nactive,neiblist,neibpart,Ninteract,Nneib,Nneibmax,rp)\
  private(activepart)\
  shared(celllist,cactive,sph,data,treelist)
  {
    Nneibmax = 2*sph->Ngather;
    activelist = new int[Nleafmax];
    activepart = new SphParticle<ndim>[Nleafmax];
    neiblist = new int[Nneibmax];
    interactlist = new int[Nneibmax];
    dr = new FLOAT[Nneibmax*ndim];
    drmag = new FLOAT[Nneibmax];
    invdrmag = new FLOAT[Nneibmax];
    neibpart = new SphParticle<ndim>[Nneibmax];

    // Loop over all active cells
    //=========================================================================
#pragma omp for schedule(dynamic)
    for (cc=0; cc<cactive; cc++) {
      cell = celllist[cc];

      // Find list of active particles in current cell
      Nactive = ComputeActiveParticleList(cell,treelist[cc],sph,activelist);

      // Make local copies of active particles
      for (j=0; j<Nactive; j++) {
        assert(activelist[j] >= 0 && activelist[j] < sph->Nsph);
        activepart[j] = data[activelist[j]];
        activepart[j].div_v = (FLOAT) 0.0;
        activepart[j].dudt = (FLOAT) 0.0;
        activepart[j].levelneib = 0;
        for (k=0; k<ndim; k++) activepart[j].a[k] = (FLOAT) 0.0;
      }

      // Compute neighbour list for cell depending on physics options
      Nneib = ComputeNeighbourList(cell,Nneibmax,neiblist,sph->sphdata);

      // If there are too many neighbours, reallocate the arrays and
      // recompute the neighbour list.
      while (Nneib == -1) {
        delete[] neibpart;
        delete[] invdrmag;
        delete[] drmag;
        delete[] dr;
        delete[] interactlist;
        delete[] neiblist;
        Nneibmax = 2*Nneibmax;
        neiblist = new int[Nneibmax];
        interactlist = new int[Nneibmax];
        dr = new FLOAT[Nneibmax*ndim];
        drmag = new FLOAT[Nneibmax];
        invdrmag = new FLOAT[Nneibmax];
        neibpart = new SphParticle<ndim>[Nneibmax];
        Nneib = ComputeNeighbourList(cell,Nneibmax,neiblist,sph->sphdata);
      };

      // Make local copies of all potential neighbours
      for (j=0; j<Nneib; j++) {
        assert(neiblist[j] >= 0 && neiblist[j] < sph->Ntot);
        neibpart[j] = data[neiblist[j]];
        neibpart[j].div_v = (FLOAT) 0.0;
        neibpart[j].dudt = (FLOAT) 0.0;
        neibpart[j].levelneib=0;
        for (k=0; k<ndim; k++) neibpart[j].a[k] = (FLOAT) 0.0;
      }

      // Loop over all active particles in the cell
      //-----------------------------------------------------------------------
      for (j=0; j<Nactive; j++) {
        i = activelist[j];

        for (k=0; k<ndim; k++) rp[k] = activepart[j].r[k]; //data[i].r[k];
        hrangesqdi = sph->kernfacsqd*sph->kernp->kernrangesqd*
          activepart[j].h*activepart[j].h;
        Ninteract = 0;

        // Validate that gather neighbour list is correct
#if defined(VERIFY_ALL)
        if (neibcheck) CheckValidNeighbourList(sph,i,Nneib,neiblist,"all");
#endif

        // Compute distances and the inverse between the current particle
        // and all neighbours here, for both gather and inactive scatter neibs.
        // Only consider particles with j > i to compute pair forces once
        // unless particle j is inactive.
        //---------------------------------------------------------------------
        for (jj=0; jj<Nneib; jj++) {

          // Skip neighbour if it's not the correct part of an active pair
          if (neiblist[jj] <= i && neibpart[jj].active) continue;

          hrangesqdj = sph->kernfacsqd*sph->kernp->kernrangesqd*
            neibpart[jj].h*neibpart[jj].h;
          for (k=0; k<ndim; k++) draux[k] = neibpart[jj].r[k] - rp[k];
          drsqd = DotProduct(draux,draux,ndim) + small_number;

          // Compute relative position and distance quantities for pair
          if (drsqd <= hrangesqdi || drsqd <= hrangesqdj) {
            interactlist[Ninteract] = jj;
            drmag[Ninteract] = sqrt(drsqd);
            invdrmag[Ninteract] = (FLOAT) 1.0/drmag[Ninteract];
            for (k=0; k<ndim; k++)
              dr[Ninteract*ndim + k] = draux[k]*invdrmag[Ninteract];
            Ninteract++;
          }

        }
        //---------------------------------------------------------------------

        // Compute all gather neighbour contributions to hydro forces
        sph->ComputeSphHydroForces(i,Ninteract,interactlist,
				   drmag,invdrmag,dr,activepart[j],neibpart);

      }
      //-----------------------------------------------------------------------


      // Add all active particles contributions to main array
      for (j=0; j<Nactive; j++) {
    	i = activelist[j];
#if defined _OPENMP
    	omp_lock_t& lock = sph->GetParticleILock(i);
    	omp_set_lock(&lock);
#endif
        for (k=0; k<ndim; k++) {
          data[i].a[k] += activepart[j].a[k];
        }
        data[i].dudt += activepart[j].dudt;
        data[i].div_v += activepart[j].div_v;
        data[i].levelneib = max(data[i].levelneib,activepart[j].levelneib);
#if defined _OPENMP
        omp_unset_lock(&lock);
#endif
      }

      // Now add all active neighbour contributions to main array
      for (jj=0; jj<Nneib; jj++) {
        if (neibpart[jj].active) {
          j = neiblist[jj];
#if defined _OPENMP
        omp_lock_t& lock = sph->GetParticleILock(j);
        omp_set_lock(&lock);
#endif
          for (k=0; k<ndim; k++) {
            data[j].a[k] += neibpart[jj].a[k];
          }
          data[j].dudt += neibpart[jj].dudt;
          data[j].div_v += neibpart[jj].div_v;
          data[j].levelneib = max(data[j].levelneib,neibpart[jj].levelneib);
#if defined _OPENMP
        omp_unset_lock(&lock);
#endif
        }
      }

    }
    //=========================================================================

    // Free-up local memory for OpenMP thread
    delete[] neibpart;
    delete[] invdrmag;
    delete[] drmag;
    delete[] dr;
    delete[] interactlist;
    delete[] neiblist;
    delete[] activepart;
    delete[] activelist;

  }
  //===========================================================================

  delete[] treelist;
  delete[] celllist;


  // Compute other important SPH quantities after hydro forces are computed
  if (sph->hydro_forces == 1) {
    for (i=0; i<sph->Nsph; i++) {
      if (sph->sphdata[i].active)
    	  sph->ComputePostHydroQuantities(sph->sphdata[i]);
    }
  }

  return;
}



//=============================================================================
//  BinaryTree::UpdateAllSphForces
/// Compute all local 'gather' properties of currently active particles, and 
/// then compute each particle's contribution to its (active) neighbour 
/// neighbour hydro forces.  Optimises the algorithm by using grid-cells to 
/// construct local neighbour lists for all particles  inside the cell.
//=============================================================================
template <int ndim>
void BinaryTree<ndim>::UpdateAllSphForces
(Sph<ndim> *sph)                    ///< Pointer to SPH object
{
  int c;                            // Cell id
  int cactive;                      // No. of active cells
  int cc;                           // Aux. cell counter
  int i;                            // Particle id
  int j;                            // Aux. particle counter
  int jj;                           // Aux. particle counter
  int k;                            // Dimension counter
  int okflag;                       // Flag if h-rho iteration is valid
  int Nactive;                      // No. of active particles in cell
  int Ndirect;                      // ..
  int Ndirectmax;                   // ..
  int Ngravcell;                    // ..
  int Ngravcellmax;                 // ..
  int Ninteract;                    // ..
  int Nneib;                        // No. of neighbours
  int Nneibmax;                     // Max. no. of neighbours
  int *activelist;                  // List of active particle ids
  int *directlist;                  // ..
  int *interactlist;                // ..
  int *neiblist;                    // List of neighbour ids
  //FLOAT draux[ndim];                // Aux. relative position vector var
  //FLOAT drsqd;                      // Distance squared
  FLOAT *agrav;                     // Local copy of gravitational accel.
  FLOAT *gpot;                      // ..
  BinarySubTree<ndim> **treelist;   // ..
  BinaryTreeCell<ndim> *cell;       // Pointer to binary tree cell
  BinaryTreeCell<ndim> **celllist;  // ..
  BinaryTreeCell<ndim> **gravcelllist; // ..
  SphParticle<ndim> *neibpart;      // Local copy of neighbouring ptcls
  SphParticle<ndim> *activepart;    // Local copy of SPH particle
  SphParticle<ndim> *data = sph->sphdata;   // Pointer to SPH particle data

  debug2("[BinaryTree::UpdateAllSphForces]");


  // Find list of all cells that contain active particles
  celllist = new BinaryTreeCell<ndim>*[gtot];
  treelist = new BinarySubTree<ndim>*[gtot];
  cactive = ComputeActiveCellList(celllist,treelist);


  // Set-up all OMP threads
  //===========================================================================
#pragma omp parallel default(none) private(activelist,agrav,cc,cell)\
  private(gpot,i,interactlist,j,jj,activepart)\
  private(k,okflag,Nactive,neiblist,neibpart,Ninteract,Nneib,directlist)\
  private(gravcelllist,Ngravcell,Ndirect,Nneibmax,Ndirectmax,Ngravcellmax) \
  shared(celllist,cactive,sph,data,treelist)
  {
    Nneibmax = 4*sph->Ngather;
    Ndirectmax = 2*Nneibmax;
    Ngravcellmax = 2*Nneibmax;
    agrav = new FLOAT[ndim*sph->Nsph];
    gpot = new FLOAT[ndim*sph->Nsph];
    activelist = new int[Nleafmax];
    activepart = new SphParticle<ndim>[Nleafmax];
    neiblist = new int[Nneibmax];
    interactlist = new int[Nneibmax];
    directlist = new int[Ndirectmax];
    gravcelllist = new BinaryTreeCell<ndim>*[Ngravcellmax];
    neibpart = new SphParticle<ndim>[Nneibmax];

    // Zero temporary grav. accel array
    for (i=0; i<ndim*sph->Nsph; i++) agrav[i] = 0.0;
    for (i=0; i<sph->Nsph; i++) gpot[i] = 0.0;


    // Loop over all active cells
    //=========================================================================
#pragma omp for schedule(dynamic)
    for (cc=0; cc<cactive; cc++) {
      cell = celllist[cc];

      // Find list of active particles in current cell
      Nactive = ComputeActiveParticleList(cell,treelist[cc],sph,activelist);

      // Make local copies of active particles
      for (j=0; j<Nactive; j++) {
        assert(activelist[j] >= 0 && activelist[j] < sph->Nsph);
        activepart[j] = data[activelist[j]];
        activepart[j].div_v = (FLOAT) 0.0;
        activepart[j].dudt = (FLOAT) 0.0;
        activepart[j].gpot = activepart[j].m*activepart[j].invh*sph->kernp->wpot(0.0);
        for (k=0; k<ndim; k++) activepart[j].a[k] = (FLOAT) 0.0;
        for (k=0; k<ndim; k++) activepart[j].agrav[k] = (FLOAT) 0.0;
      }

      // Compute neighbour list for cell depending on physics options
      okflag = ComputeGravityInteractionList(cell,Nneibmax,Ndirectmax,
                                             Ngravcellmax,Nneib,Ndirect,
                                             Ngravcell,neiblist,directlist,
                                             gravcelllist,sph->sphdata);

      // If there are too many neighbours, reallocate the arrays and
      // recompute the neighbour lists.
      while (okflag == -1) {
        delete[] neibpart;
        delete[] gravcelllist;
        delete[] directlist;
        delete[] interactlist;
        delete[] neiblist;
        Nneibmax = 2*Nneibmax;
        Ndirectmax = 2*Ndirectmax;
        Ngravcellmax = 2*Ngravcellmax;
        neiblist = new int[Nneibmax];
        interactlist = new int[Nneibmax];
        directlist = new int[Ndirectmax];
        gravcelllist = new BinaryTreeCell<ndim>*[Ngravcellmax];
        neibpart = new SphParticle<ndim>[Nneibmax];
        okflag = ComputeGravityInteractionList(cell,Nneibmax,Ndirectmax,
                                               Ngravcellmax,Nneib,Ndirect,
                                               Ngravcell,neiblist,directlist,
                                               gravcelllist,sph->sphdata);
      };


      // Make local copies of all potential neighbours
      for (j=0; j<Nneib; j++) {
        assert(neiblist[j] >= 0 && neiblist[j] < sph->Ntot);
        neibpart[j] = data[neiblist[j]];
        neibpart[j].div_v = (FLOAT) 0.0;
        neibpart[j].dudt = (FLOAT) 0.0;
        neibpart[j].gpot = (FLOAT) 0.0;
        for (k=0; k<ndim; k++) neibpart[j].a[k] = (FLOAT) 0.0;
        for (k=0; k<ndim; k++) neibpart[j].agrav[k] = (FLOAT) 0.0;
      }

      // Loop over all active particles in the cell
      //-----------------------------------------------------------------------
      for (j=0; j<Nactive; j++) {
        i = activelist[j];

        // Determine interaction list (to ensure we don't compute pair-wise
        // forces twice)
        Ninteract = 0;
        for (jj=0; jj<Nneib; jj++) {
          if ((neiblist[jj] < i && !neibpart[jj].active) || neiblist[jj] > i) {
            interactlist[Ninteract++] = jj;
          }
        }

        // Compute forces between SPH neighbours (hydro and gravity)
        sph->ComputeSphHydroGravForces(i,Ninteract,interactlist,
                                       activepart[j],neibpart);

        // Compute direct gravity forces between distant particles
        sph->ComputeDirectGravForces(i,Ndirect,directlist,
                                     agrav,gpot,activepart[j],data);

        // Compute gravitational force dues to distant cells
        if (multipole == "monopole")
          ComputeCellMonopoleForces(i,Ngravcell,gravcelllist,activepart[j]);
        else if (multipole == "quadrupole")
          ComputeCellQuadrupoleForces(i,Ngravcell,gravcelllist,activepart[j]);

      }
      //-----------------------------------------------------------------------


      // Add all active particles contributions to main array
      for (j=0; j<Nactive; j++) {
    	i = activelist[j];
<<<<<<< HEAD
=======
#if defined _OPENMP
        omp_lock_t& lock = sph->GetParticleILock(i);
        omp_set_lock(&lock);
#endif
>>>>>>> 6578bec1
        for (k=0; k<ndim; k++) {
          data[i].a[k] += activepart[j].a[k];
          data[i].agrav[k] += activepart[j].agrav[k];
        }
        data[i].gpot += activepart[j].gpot;
        data[i].dudt += activepart[j].dudt;
        data[i].div_v += activepart[j].div_v;
        data[i].levelneib = max(data[i].levelneib,activepart[j].levelneib);
#if defined _OPENMP
        omp_unset_lock(&lock);
#endif
      }

      // Now add all active neighbour contributions to the main arrays
      for (jj=0; jj<Nneib; jj++) {
        if (neibpart[jj].active) {
          j = neiblist[jj];
#if defined _OPENMP
        omp_lock_t& lock = sph->GetParticleILock(j);
        omp_set_lock(&lock);
#endif
          for (k=0; k<ndim; k++) {
            data[j].a[k] += neibpart[jj].a[k];
            data[j].agrav[k] += neibpart[jj].agrav[k];
          }
          data[j].gpot += neibpart[jj].gpot;
          data[j].dudt += neibpart[jj].dudt;
          data[j].div_v += neibpart[jj].div_v;
          data[j].levelneib = max(data[j].levelneib,neibpart[jj].levelneib);
#if defined _OPENMP
        omp_unset_lock(&lock);
#endif
        }
      }

    }
    //=========================================================================


    // Finally, add all contributions from distant pair-wise forces to arrays
    for (i=0; i<sph->Nsph; i++) {
      if (data[i].active) {
        for (k=0; k<ndim; k++) {
#pragma omp atomic
          data[i].agrav[k] += agrav[ndim*i + k];
        }
#pragma omp atomic
        data[i].gpot += gpot[i];
      }
    }


    // Free-up local memory for OpenMP thread
    delete[] neibpart;
    delete[] gravcelllist;
    delete[] directlist;
    delete[] interactlist;
    delete[] neiblist;
    delete[] activepart;
    delete[] activelist;
    delete[] gpot;
    delete[] agrav;

  }
  //===========================================================================

  delete[] treelist;
  delete[] celllist;


  // Compute other important SPH quantities after hydro forces are computed
  if (sph->hydro_forces == 1) {
    for (i=0; i<sph->Nsph; i++) {
      if (sph->sphdata[i].active)
        sph->ComputePostHydroQuantities(sph->sphdata[i]);
    }
  }

  return;
}



//=============================================================================
//  BinaryTree::UpdateAllSphGravityProperties
/// Compute all local 'gather' properties of currently active particles, and 
/// then compute each particle's contribution to its (active) neighbour 
/// neighbour hydro forces.  Optimises the algorithm by using grid-cells to 
/// construct local neighbour lists for all particles  inside the cell.
//=============================================================================
template <int ndim>
void BinaryTree<ndim>::UpdateAllSphGravForces
(Sph<ndim> *sph)                    ///< Pointer to SPH object
{
  return;
}



//=============================================================================
//  BinaryTree::UpdateAllSphDerivatives
/// ..
//=============================================================================
template <int ndim>
void BinaryTree<ndim>::UpdateAllSphDerivatives(Sph<ndim> *sph)
{
  return;
}



//=============================================================================
//  BinaryTree::UpdateAllSphDudt
/// Compute all local 'gather' properties of currently active particles, and 
/// then compute each particle's contribution to its (active) neighbour 
/// neighbour hydro forces.  Optimises the algorithm by using grid-cells to 
/// construct local neighbour lists for all particles  inside the cell.
//=============================================================================
template <int ndim>
void BinaryTree<ndim>::UpdateAllSphDudt(Sph<ndim> *sph)
{
  return;
}



#if defined(VERIFY_ALL)
//=============================================================================
//  BinaryTree::CheckValidNeighbourList
/// Checks that the neighbour list generated by the grid is valid in that it 
/// (i) does include all true neighbours, and 
/// (ii) all true neigbours are only included once and once only.
//=============================================================================
template <int ndim>
void BinaryTree<ndim>::CheckValidNeighbourList
(Sph<ndim> *sph,                    ///< [in] SPH object pointer
 int i,                             ///< [in] Particle i.d.
 int Nneib,                         ///< [in] No. of potential neighbours
 int *neiblist,                     ///< [in] List of potential neighbour i.d.s
 string neibtype)                   ///< [in] Neighbour search type
{
  int count;                        // Valid neighbour counter
  int j;                            // Neighbour particle counter
  int k;                            // Dimension counter
  int Ntrueneib = 0;                // No. of 'true' neighbours
  int *trueneiblist;                // List of true neighbour ids
  FLOAT drsqd;                      // Distance squared
  FLOAT dr[ndim];                   // Relative position vector

  // Allocate array to store local copy of potential neighbour ids
  trueneiblist = new int[sph->Ntot];

  // First, create list of 'true' neighbours by looping over all particles
  if (neibtype == "gather") {
    for (j=0; j<sph->Ntot; j++) {
      for (k=0; k<ndim; k++)
	dr[k] = sph->sphdata[j].r[k] - sph->sphdata[i].r[k];
      drsqd = DotProduct(dr,dr,ndim);
      if (drsqd <
	  sph->kernp->kernrangesqd*sph->sphdata[i].h*sph->sphdata[i].h)
	trueneiblist[Ntrueneib++] = j;
    }
  }
  else if (neibtype == "all") {
    for (j=0; j<sph->Ntot; j++) {
      for (k=0; k<ndim; k++) 
        dr[k] = sph->sphdata[j].r[k] - sph->sphdata[i].r[k];
      drsqd = DotProduct(dr,dr,ndim);
      if (drsqd < sph->kernp->kernrangesqd*sph->sphdata[i].h*sph->sphdata[i].h ||
    	  drsqd < sph->kernp->kernrangesqd*sph->sphdata[j].h*sph->sphdata[j].h)
 	     trueneiblist[Ntrueneib++] = j;
     }
   }

  // Now compare each given neighbour with true neighbour list for validation
  for (j=0; j<Ntrueneib; j++) {
    count = 0;
    int jj = trueneiblist[j];
    for (k=0; k<Nneib; k++) if (neiblist[k] == trueneiblist[j]) count++;

    // If the true neighbour is not in the list, or included multiple times, 
    // then output to screen and terminate program
    if (count != 1) {
      cout << "Problem with neighbour lists : " << i << "  " << j << "   "
	   << count << "   "
	   << sph->sphdata[i].r[0] << "   " << sph->sphdata[i].h << endl;
      cout << "Nneib : " << Nneib << "   Ntrueneib : " << Ntrueneib << endl;
   	  for (k=0; k<ndim; k++) dr[k] = sph->sphdata[jj].r[k] - sph->sphdata[i].r[k];
      drsqd = DotProduct(dr,dr,ndim);
      cout << "drmag : " << sqrt(drsqd) << "     "
    		  << sph->kernp->kernrange*sph->sphdata[i].h
    		  << "    " << sph->kernp->kernrange*sph->sphdata[jj].h << endl;
      PrintArray("neiblist     : ",Nneib,neiblist);
      PrintArray("trueneiblist : ",Ntrueneib,trueneiblist);
      string message = "Problem with neighbour lists in Binary tree";
      ExceptionHandler::getIstance().raise(message);
    }
  }

  delete[] trueneiblist;

  return;
}
#endif



template class BinaryTree<1>;
template class BinaryTree<2>;
template class BinaryTree<3>;<|MERGE_RESOLUTION|>--- conflicted
+++ resolved
@@ -1509,13 +1509,10 @@
       // Add all active particles contributions to main array
       for (j=0; j<Nactive; j++) {
     	i = activelist[j];
-<<<<<<< HEAD
-=======
 #if defined _OPENMP
         omp_lock_t& lock = sph->GetParticleILock(i);
         omp_set_lock(&lock);
 #endif
->>>>>>> 6578bec1
         for (k=0; k<ndim; k++) {
           data[i].a[k] += activepart[j].a[k];
           data[i].agrav[k] += activepart[j].agrav[k];
