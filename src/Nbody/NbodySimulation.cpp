//=================================================================================================
//  NbodySimulation.cpp
//  Contains all main functions controlling N-body simulation work-flow.
//
//  This file is part of GANDALF :
//  Graphical Astrophysics code for N-body Dynamics And Lagrangian Fluids
//  https://github.com/gandalfcode/gandalf
//  Contact : gandalfcode@gmail.com
//
//  Copyright (C) 2013  D. A. Hubber, G. Rosotti
//
//  GANDALF is free software: you can redistribute it and/or modify
//  it under the terms of the GNU General Public License as published by
//  the Free Software Foundation, either version 2 of the License, or
//  (at your option) any later version.
//
//  GANDALF is distributed in the hope that it will be useful, but
//  WITHOUT ANY WARRANTY; without even the implied warranty of
//  MERCHANTABILITY or FITNESS FOR A PARTICULAR PURPOSE.  See the GNU
//  General Public License (http://www.gnu.org/licenses) for more details.
//=================================================================================================


#include <iostream>
#include <iomanip>
#include <sstream>
#include <string>
#include <math.h>
#include <time.h>
#include <cstdio>
#include <cstring>
#include "Precision.h"
#include "Exception.h"
#include "Debug.h"
#include "Hydrodynamics.h"
#include "InlineFuncs.h"
#include "Simulation.h"
#include "Parameters.h"
#include "Nbody.h"
#include "Ghosts.h"
using namespace std;



// Create template class instances of the NbodySimulation object for each dimension (1, 2 and 3)
template class NbodySimulation<1>;
template class NbodySimulation<2>;
template class NbodySimulation<3>;



//=================================================================================================
//  NbodySimulation::ProcessParameters
/// Process all the options chosen in the parameters file, setting various
/// simulation variables and creating important simulation objects.
/// Nbody specific version
//=================================================================================================
template <int ndim>
void NbodySimulation<ndim>::ProcessParameters(void)
{
  // Local references to parameter variables for brevity
  map<string, int> &intparams = simparams->intparams;
  map<string, double> &floatparams = simparams->floatparams;
  map<string, string> &stringparams = simparams->stringparams;
  string sim = stringparams["sim"];
  string KernelName = stringparams["kernel"];

  debug2("[NbodySimulation::ProcessParameters]");


  // Common set-up
  Simulation<ndim>::ProcessParameters();



  // Boundary condition variables
  //-----------------------------------------------------------------------------------------------
  simbox.boundary_lhs[0] = setBoundaryType(stringparams["boundary_lhs[0]"]);
  simbox.boundary_rhs[0] = setBoundaryType(stringparams["boundary_rhs[0]"]);
  simbox.min[0] = floatparams["boxmin[0]"]/simunits.r.outscale;
  simbox.max[0] = floatparams["boxmax[0]"]/simunits.r.outscale;

  if (ndim > 1) {
    simbox.boundary_lhs[1] = setBoundaryType(stringparams["boundary_lhs[1]"]);
    simbox.boundary_rhs[1] = setBoundaryType(stringparams["boundary_rhs[1]"]);
    simbox.min[1] = floatparams["boxmin[1]"]/simunits.r.outscale;
    simbox.max[1] = floatparams["boxmax[1]"]/simunits.r.outscale;
  }

  if (ndim == 3) {
    simbox.boundary_lhs[2] = setBoundaryType(stringparams["boundary_lhs[2]"]);
    simbox.boundary_rhs[2] = setBoundaryType(stringparams["boundary_rhs[2]"]);
    simbox.min[2] = floatparams["boxmin[2]"]/simunits.r.outscale;
    simbox.max[2] = floatparams["boxmax[2]"]/simunits.r.outscale;
  }

  for (int k=0; k<ndim; k++) {
    simbox.size[k] = simbox.max[k] - simbox.min[k];
    simbox.half[k] = 0.5*simbox.size[k];
  }


  // Set-up dummy SPH object in order to have valid pointers in N-body object
  hydro = new NullHydrodynamics<ndim>
    (intparams["hydro_forces"], intparams["self_gravity"], floatparams["h_fac"],
     stringparams["gas_eos"], KernelName, sizeof(Particle<ndim>), simunits, simparams);


  // Process all N-body parameters and set-up main N-body objects
  this->ProcessNbodyParameters();


  // Set pointers to external potential field object
  nbody->extpot = extpot;


  // Create Ewald periodic gravity object
  periodicBoundaries = IsAnyBoundaryPeriodic(simbox);
  if (periodicBoundaries && intparams["self_gravity"] == 1) {
    ewaldGravity = true;
    ewald = new Ewald<ndim>
      (simbox, intparams["gr_bhewaldseriesn"], intparams["in"], intparams["nEwaldGrid"],
       floatparams["ewald_mult"], floatparams["ixmin"], floatparams["ixmax"],
       floatparams["EFratio"], timing);
    simbox.PeriodicGravity = true ;
  }
  else{
    simbox.PeriodicGravity = false ;
    if (IsAnyBoundaryReflecting(simbox) && intparams["self_gravity"]){
      ExceptionHandler::getIstance().raise("Error: Reflecting boundaries and self-gravity is not "
                                       "supported") ;
    }
  }


  // Set important variables for N-body objects
  nbody->Nstar          = intparams["Nstar"];
  nbody->Nstarmax       = intparams["Nstarmax"];
  nbody_single_timestep = intparams["nbody_single_timestep"];
  nbodytree.gpehard     = floatparams["gpehard"];
  nbodytree.gpesoft     = floatparams["gpesoft"];
  //nbody->perturbers     = intparams["perturbers"];
  //if (intparams["sub_systems"] == 1) subsystem->perturbers = intparams["perturbers"];


  // Create Ewald periodic gravity object
  periodicBoundaries = IsAnyBoundaryPeriodic(simbox);
  if (periodicBoundaries) {
    ewaldGravity = true;
    ewald = new Ewald<ndim>
      (simbox, intparams["gr_bhewaldseriesn"], intparams["in"], intparams["nEwaldGrid"],
       floatparams["ewald_mult"], floatparams["ixmin"], floatparams["ixmax"],
       floatparams["EFratio"], timing);
    simbox.PeriodicGravity = true;
  }
  else{
    simbox.PeriodicGravity = false ;
    if (IsAnyBoundaryReflecting(simbox)) {
      ExceptionHandler::getIstance().raise("Error: Reflecting boundaries not supported");
    }
  }


  // Set pointers to timing object
  nbody->timing   = timing;

  sinks = new Sinks<ndim>(0);


  // Flag that we've processed all parameters already
  ParametersProcessed = true;

  return;
}



//=================================================================================================
//  NbodySimulation::PostInitialConditionsSetup
/// ..
//=================================================================================================
template <int ndim>
void NbodySimulation<ndim>::PostInitialConditionsSetup(void)
{
  int i;                            // Particle counter
  int k;                            // Dimension counter

  debug2("[NbodySimulation::PostInitialConditionsSetup]");

  // Set time variables here (for now)
  Noutsnap = 0;
  nresync = 0;
  //tsnapnext = dt_snap;

  // Compute all initial N-body terms
  //-----------------------------------------------------------------------------------------------
  if (nbody->Nstar > 0) {

    // Zero all acceleration terms
    for (i=0; i<nbody->Nstar; i++) {
      for (k=0; k<ndim; k++) nbody->stardata[i].a[k]        = 0.0;
      for (k=0; k<ndim; k++) nbody->stardata[i].adot[k]     = 0.0;
      for (k=0; k<ndim; k++) nbody->stardata[i].a2dot[k]    = 0.0;
      for (k=0; k<ndim; k++) nbody->stardata[i].a3dot[k]    = 0.0;
      for (k=0; k<ndim; k++) nbody->stardata[i].apert[k]    = 0.0;
      for (k=0; k<ndim; k++) nbody->stardata[i].adotpert[k] = 0.0;
      nbody->stardata[i].gpot   = 0.0;
      nbody->stardata[i].gpe    = 0.0;
      nbody->stardata[i].tlast  = t;
      nbody->stardata[i].flags.set(active);
      nbody->stardata[i].level  = level_step;
      nbody->stardata[i].nstep  = 0;
      nbody->stardata[i].nlast  = 0;
      nbody->stardata[i].istar  = i;
      nbody->nbodydata[i]       = &(nbody->stardata[i]);
    }

    nbody->Nnbody = nbody->Nstar;
    if (nbody->nbody_softening == 1) {
      nbody->CalculateDirectSmoothedGravForces(nbody->Nnbody, nbody->nbodydata, simbox, ewald);
    }
    else {
      nbody->CalculateDirectGravForces(nbody->Nnbody, nbody->nbodydata, simbox, ewald);
    }
    //nbody->CalculateDirectGravForces(nbody->Nnbody,nbody->nbodydata);
    nbody->CalculateAllStartupQuantities(nbody->Nnbody, nbody->nbodydata, simbox, ewald);
    for (i=0; i<nbody->Nnbody; i++) {
      if (nbody->nbodydata[i]->flags.check(active)) {
        nbody->extpot->AddExternalPotential(nbody->nbodydata[i]->r,nbody->nbodydata[i]->v,
                                            nbody->nbodydata[i]->a,nbody->nbodydata[i]->adot,
                                            nbody->nbodydata[i]->gpot);
      }
    }

  }

  if (Nlevels == 1) this->ComputeGlobalTimestep();
  else this->ComputeBlockTimesteps();

  // Set particle values for initial step (e.g. r0, v0, a0)
  nbody->EndTimestep(n,nbody->Nstar,t,timestep,nbody->nbodydata);

  this->CalculateDiagnostics();
  this->diag0 = this->diag;

  this->setup = true;

  return;
}



//=================================================================================================
//  NbodySimulation::MainLoop
/// Main N-body simulation integration loop.
//=================================================================================================
template <int ndim>
void NbodySimulation<ndim>::MainLoop(void)
{
  int i;                            // Particle loop counter
  int it;                           // Time-symmetric iteration counter
  int k;                            // Dimension counter

  debug2("[NbodySimulation::MainLoop]");

  // If we are using sub-systems, create N-body tree here
  //-----------------------------------------------------------------------------------------------
  if (nbody->sub_systems == 1) {
    nbody->reset_tree = 1;

    // If we are obliged to re-build the tree, then recompute the grav.
    // potential for all star particles (could be optimised in the future).
    if (Nsteps%nsystembuildstep == 0 || nbody->reset_tree == 1) {

      // Zero all acceleration terms
      for (i=0; i<nbody->Nstar; i++) {
        for (k=0; k<ndim; k++) nbody->stardata[i].a[k]     = 0.0;
        for (k=0; k<ndim; k++) nbody->stardata[i].adot[k]  = 0.0;
        for (k=0; k<ndim; k++) nbody->stardata[i].a2dot[k] = 0.0;
        for (k=0; k<ndim; k++) nbody->stardata[i].a3dot[k] = 0.0;
        nbody->stardata[i].gpot = 0.0;
        nbody->stardata[i].gpe  = 0.0;
        nbody->stardata[i].flags.set(active);
        nbody->nbodydata[i] = &(nbody->stardata[i]);
      }
      nbody->Nnbody = nbody->Nstar;

      // Calculate forces for all star by direct-sum
      if (nbody->nbody_softening == 1) {
        nbody->CalculateDirectSmoothedGravForces(nbody->Nnbody, nbody->nbodydata, simbox, ewald);
      }
      else {
        nbody->CalculateDirectGravForces(nbody->Nnbody, nbody->nbodydata, simbox, ewald);
      }
      //nbody->CalculateDirectGravForces(nbody->Nnbody,nbody->nbodydata);
      nbody->CalculateAllStartupQuantities(nbody->Nnbody, nbody->nbodydata, simbox, ewald);

      // Now create nearest neighbour tree and build any sub-systems from tree
      nbodytree.CreateNbodySystemTree(nbody);
      nbodytree.BuildSubSystems(n,level_max,t,nbody);
    }

    // Find list of perturbers for all sub-systems
    if (nbody->perturbers == 1) nbodytree.FindPerturberLists(nbody);

  }
  //-----------------------------------------------------------------------------------------------


<<<<<<< HEAD
  // Compute timesteps for all particles
  if (Nlevels <= 1) this->ComputeGlobalTimestep();
  else this->ComputeBlockTimesteps();

=======
>>>>>>> 0f544c90
  // Advance time variables
  n = n + 1;
  Nsteps = Nsteps + 1;
  t = t + timestep;
  if (n == nresync) Nblocksteps = Nblocksteps + 1;
  if (n%integration_step == 0) Nfullsteps = Nfullsteps + 1;


  // Advance SPH particles positions and velocities
  nbody->AdvanceParticles(n,nbody->Nnbody,t,timestep,nbody->nbodydata);


  // Compute N-body forces
  //-----------------------------------------------------------------------------------------------
  if (nbody->Nnbody > 0) {

    // Iterate force calculation for time-symmetric schemes.  Otherwise compute forces once.
    //---------------------------------------------------------------------------------------------
    for (it=0; it<nbody->Npec; it++) {

      // Zero all acceleration terms
      for (i=0; i<nbody->Nnbody; i++) {
        if (nbody->nbodydata[i]->flags.check(active)) {
          for (k=0; k<ndim; k++) nbody->nbodydata[i]->a[k]     = 0.0;
          for (k=0; k<ndim; k++) nbody->nbodydata[i]->adot[k]  = 0.0;
          for (k=0; k<ndim; k++) nbody->nbodydata[i]->a2dot[k] = 0.0;
          for (k=0; k<ndim; k++) nbody->nbodydata[i]->a3dot[k] = 0.0;
          nbody->nbodydata[i]->gpot = 0.0;
        }
      }

      // Calculate forces, force derivatives etc.., for active stars/systems
      if (nbody->nbody_softening == 1) {
        nbody->CalculateDirectSmoothedGravForces(nbody->Nnbody, nbody->nbodydata, simbox, ewald);
      }
      else {
        nbody->CalculateDirectGravForces(nbody->Nnbody, nbody->nbodydata, simbox, ewald);
      }
      //nbody->CalculateDirectGravForces(nbody->Nnbody,nbody->nbodydata);

      for (i=0; i<nbody->Nnbody; i++) {
        if (nbody->nbodydata[i]->flags.check(active)) {
          nbody->extpot->AddExternalPotential(nbody->nbodydata[i]->r,nbody->nbodydata[i]->v,
                                              nbody->nbodydata[i]->a,nbody->nbodydata[i]->adot,
                                              nbody->nbodydata[i]->gpot);
        }
      }

      // Calculate correction step for all stars at end of step
      nbody->CorrectionTerms(n, nbody->Nnbody, t, timestep, nbody->nbodydata);

    }
    //---------------------------------------------------------------------------------------------

  }
  //-----------------------------------------------------------------------------------------------


  // Integrate the internal motion of all sub-systems
  if (nbody->sub_systems == 1) {
    for (i=0; i<nbody->Nnbody; i++) {
      if (nbody->nbodydata[i]->Ncomp > 1) {
        // The cast is needed because the function is defined only in SystemParticle, not in
        // NbodyParticle.  The safety of the cast relies on the correctness of the Ncomp value.
        subsystem->IntegrateInternalMotion
         (static_cast<SystemParticle<ndim>* > (nbody->nbodydata[i]), n, t - timestep, t, simbox, ewald);
      }
    }
  }


  // Correct positions of all child stars in any hierarchical systems
  //for (i=0; i<nbody->Nnbody; i++) {
  //  if (nbody->nbodydata[i]->Ncomp > 1) {
  //    // The cast is needed because the function is defined only in SystemParticle, not in
  //    // NbodyParticle.  The safety of the cast relies on the correctness of the Ncomp value.
  //    subsystem->UpdateChildStars(static_cast<SystemParticle<ndim>* > (nbody->nbodydata[i]));
  //  }
  //}

  // Calculate correction terms on perturbing stars due to sub-systems
  //if (nbody->sub_systems == 1 && nbody->perturbers == 1) {
    //nbody->PerturberCorrectionTerms(n,nbody->Nnbody,nbody->nbodydata,timestep);
    //nbody->CorrectionTerms(n,nbody->Nnbody,t,timestep,nbody->nbodydata);
  //}

  // Compute timesteps for all particles
  if (Nlevels == 1) this->ComputeGlobalTimestep();
  else this->ComputeBlockTimesteps();

  // Set all end-of-step variables
  nbody->EndTimestep(n, nbody->Nnbody, t, timestep, nbody->nbodydata);

  return;
}

/*

//=================================================================================================
//  NbodySimulation::ComputeGlobalTimestep
/// Computes global timestep for SPH simulation.  Calculates the minimum
/// timestep for all SPH and N-body particles in the simulation.
//=================================================================================================
template <int ndim>
void NbodySimulation<ndim>::ComputeGlobalTimestep(void)
{
  const FLOAT nbody_mult = simparams->floatparams["nbody_mult"];   // Local copy of multiplier
  DOUBLE dt_min = big_number_dp;                                // Local copy of minimum timestep

  debug2("[NbodySimulation::ComputeGlobalTimestep]");

  //-----------------------------------------------------------------------------------------------
  if (n == nresync) {

    n          = 0;
    level_max  = 0;
    level_step = level_max + integration_step - 1;
    nresync    = integration_step;

    // Compute minimum timestep due to stars/systems
    for (int i=0; i<nbody->Nnbody; i++) {
      if (Nlevels <= 0) {
        nbody->nbodydata[i]->dt = nbody_mult;
      }
      else {
        nbody->nbodydata[i]->dt = nbody->Timestep(nbody->nbodydata[i]);
      }
      dt_min = min(dt_min,nbody->nbodydata[i]->dt);
    }

    // Set all particles to same timestep
    timestep = dt_min;
    for (int i=0; i<nbody->Nnbody; i++) {
      nbody->nbodydata[i]->level = level_max;
      nbody->nbodydata[i]->nstep = pow(2,level_step - nbody->nbodydata[i]->level);
      nbody->nbodydata[i]->nlast = n;
      nbody->nbodydata[i]->dt = timestep;
    }

  }
  //-----------------------------------------------------------------------------------------------

  return;
}



//=================================================================================================
//  NbodySimulation::ComputeBlockTimesteps
/// Compute timesteps for all particles using hierarchical block timesteps.
//=================================================================================================
template <int ndim>
void NbodySimulation<ndim>::ComputeBlockTimesteps(void)
{
  int i;                                     // Particle counter
  int istep;                                 // Aux. variable for changing steps
  int level;                                 // Particle timestep level
  int last_level;                            // Previous timestep level
  int level_max_aux;                         // Aux. maximum level variable
  int level_max_old;                         // Old level_max
  int level_max_nbody = 0;                   // level_max for star particles only
  int level_nbody;                           // local thread var. for N-body level
  int nfactor;                               // Increase/decrease factor of n
  int nstep;                                 // Particle integer step-size
  DOUBLE dt;                                 // Aux. timestep variable
  DOUBLE dt_min = big_number_dp;             // Minimum timestep
  DOUBLE dt_min_aux;                         // Aux. minimum timestep variable
  DOUBLE dt_min_nbody = big_number_dp;       // Maximum N-body particle timestep
  DOUBLE dt_nbody;                           // Aux. minimum N-body timestep

  debug2("[SphSimulation::ComputeBlockTimesteps]");
  CodeTiming::BlockTimer timer = timing->StartNewTimer("BLOCK_TIMESTEPS");


  // Synchronise all timesteps and reconstruct block timestep structure.
  //===============================================================================================
  if (n == nresync) {
    n = 0;
    timestep = big_number_dp;

#pragma omp parallel default(none) shared(dt_min_nbody) private(dt,dt_min_aux,dt_nbody,i)
    {
      // Initialise all timestep and min/max variables
      dt_min_aux = big_number_dp;
      dt_nbody = big_number_dp;

      // Now compute minimum timestep due to stars/systems
#pragma omp for
      for (i=0; i<nbody->Nnbody; i++) {
        dt = nbody->Timestep(nbody->nbodydata[i]);
        dt_min_aux = min(dt_min_aux,dt);
        dt_nbody = min(dt_nbody,dt);
        nbody->nbodydata[i]->dt = dt;
      }

#pragma omp critical
      {
        timestep = min(timestep,dt_min_aux);
        dt_min_nbody = min(dt_min_nbody,dt_nbody);
      }
#pragma omp barrier
    }


    // Calculate new block timestep levels
    level_max = Nlevels - 1;
    level_step = level_max + integration_step - 1;
    dt_max = timestep*powf(2.0, level_max);

    // Calculate the maximum level occupied by all SPH particles
    level_max_nbody = min((int) (invlogetwo*log(dt_max/dt_min_nbody)) + 1, level_max);

    // Populate timestep levels with N-body particles.
    // Ensures that N-body particles occupy levels lower than all SPH particles
    for (i=0; i<nbody->Nnbody; i++) {
      nbody->nbodydata[i]->tlast = t;
      nbody->nbodydata[i]->nlast = n;
      if (nbody->nbodydata[i]->Ncomp > 1) {
        nbody->nbodydata[i]->level = level_max;
        nbody->nbodydata[i]->nstep = pow(2, level_step - level_max);
      }
      else {
        dt = nbody->nbodydata[i]->dt;
        level = min((int) (invlogetwo*log(dt_max/dt)) + 1, level_max);
        level = max(level, 0);
        nbody->nbodydata[i]->level = level;
        nbody->nbodydata[i]->nstep = pow(2, level_step - nbody->nbodydata[i]->level);
      }
    }

    nresync = pow(2, level_step);
    timestep = dt_max / (DOUBLE) nresync;

  }
  // If not resynchronising, check if any SPH/N-body particles need to move
  // up or down timestep levels.
  //===============================================================================================
  else {

    level_max_old = level_max;
    level_max = 0;


#pragma omp parallel default(none) shared(dt_min,dt_min_nbody,level_max_nbody)\
  private(dt,dt_min_aux,dt_nbody,i,istep,last_level,level,level_max_aux,level_nbody,nstep,nfactor)
    {
      dt_min_aux = big_number_dp;
      dt_nbody = big_number_dp;
      level_max_aux = 0;
      level_nbody = 0;

      // Now find all N-body particles at the beginning of a new timestep
      //-------------------------------------------------------------------------------------------
#pragma omp for
      for (i=0; i<nbody->Nnbody; i++) {

        // Skip particles that are not at end of step
        if (nbody->nbodydata[i]->nlast == n) {
          nstep = nbody->nbodydata[i]->nstep;
          last_level = nbody->nbodydata[i]->level;

          // Compute new timestep value and level number
          dt = nbody->Timestep(nbody->nbodydata[i]);
          nbody->nbodydata[i]->dt = dt;
          level = max((int) (invlogetwo*log(dt_max/dt)) + 1, 0);

          // Move up one level (if levels are correctly synchronised) or
          // down several levels if required
          if (level < last_level && last_level > 1 && n%(2*nstep) == 0) {
            nbody->nbodydata[i]->level = last_level - 1;
          }
          else if (level > last_level) {
            nbody->nbodydata[i]->level = level;
          }
          else {
            nbody->nbodydata[i]->level = last_level;
          }

          nbody->nbodydata[i]->tlast = t;
          nbody->nbodydata[i]->nlast = n;
          nbody->nbodydata[i]->nstep = pow(2,level_step - nbody->nbodydata[i]->level);
        }

        // Find maximum level of all N-body particles
        level_nbody = max(level_nbody,nbody->nbodydata[i]->level);
        level_max_aux = max(level_max_aux,nbody->nbodydata[i]->level);
        dt_nbody = min(dt_nbody,nbody->nbodydata[i]->dt);
      }
      //-------------------------------------------------------------------------------------------


#pragma omp critical
      {
        dt_min = min(dt_min,dt_min_aux);
        dt_min_nbody = min(dt_min_nbody,dt_nbody);
        level_max = max(level_max,level_max_aux);
        level_max_nbody = max(level_max_nbody,level_nbody);
      }
#pragma omp barrier

    }


    // For now, don't allow levels to be removed
    //level_max = max(level_max,level_max_old);
    level_step = level_max + integration_step - 1;


    // Reduce all sub-systems to lowest level (if any exist)
    for (i=0; i<nbody->Nnbody; i++) {
      if (nbody->nbodydata[i]->nlast == n && nbody->nbodydata[i]->Ncomp > 1) {
        nbody->nbodydata[i]->nlast = n;
        nbody->nbodydata[i]->level = level_max;
        nbody->nbodydata[i]->nstep = pow(2,level_step - level_max);
      }
    }


    istep = pow(2, level_step - level_max_old + 1);

    // Update all timestep variables if we have removed or added any levels
    //---------------------------------------------------------------------------------------------
    if (level_max > level_max_old) {
      nfactor = pow(2, level_max - level_max_old);
      n *= nfactor;
      for (i=0; i<nbody->Nnbody; i++) nbody->nbodydata[i]->nstep *= nfactor;
      for (i=0; i<nbody->Nnbody; i++) nbody->nbodydata[i]->nlast *= nfactor;
    }
    else if (level_max <= level_max_old - 1 && level_max_old > 1 && n%istep == 0) {
      nfactor = pow(2, level_max_old - level_max);
      n /= nfactor;
      for (i=0; i<nbody->Nnbody; i++) nbody->nbodydata[i]->nlast /= nfactor;
      for (i=0; i<nbody->Nnbody; i++) nbody->nbodydata[i]->nstep /= nfactor;
    }

    nresync = pow(2, level_step);
    timestep = dt_max / (DOUBLE) nresync;

    // Update values of nstep for both SPH and star particles
    for (i=0; i<nbody->Nnbody; i++) {
      if (nbody->nbodydata[i]->nlast == n) nbody->nbodydata[i]->nstep =
        pow(2,level_step - nbody->nbodydata[i]->level);
    }

  }
  //===============================================================================================


#if defined(VERIFY_ALL)
  //VerifyBlockTimesteps();
#endif

  return;
}

*/<|MERGE_RESOLUTION|>--- conflicted
+++ resolved
@@ -307,13 +307,7 @@
   //-----------------------------------------------------------------------------------------------
 
 
-<<<<<<< HEAD
-  // Compute timesteps for all particles
-  if (Nlevels <= 1) this->ComputeGlobalTimestep();
-  else this->ComputeBlockTimesteps();
-
-=======
->>>>>>> 0f544c90
+
   // Advance time variables
   n = n + 1;
   Nsteps = Nsteps + 1;
