import __main__
import atexit
from multiprocessing import Manager, Queue
from plotting import PlottingProcess
from seren.analysis.SimBuffer import SimBuffer, BufferException

manager= Manager()


class Singletons:
    '''Container class for singletons object. They are:
        queue
            Queue for sending commands to the plotting process
        commands
            List of the commands shared with the plotting process.
            Caution: if you modify a command, you need to reassign it in the list
            to make the changes propagate to the other process
        completedqueue
            Queue used from the plotting process to signal the completion
            of a command
        globallimits
            Dict that for each quantity gives the limits
    '''
    queue = Queue()
    commands = manager.list()
    completedqueue = Queue()
    globallimits = manager.dict()

import commandsource as Commands
import signal
from time import sleep

#figure out if we are in interactive mode
try:
    __main__.__file__
    interactive=False
except AttributeError:
    interactive=True


#TODO: add function for resizing (programmatically) the figure

def handle(e):
    '''This functions takes care of printing information about an error,
    if we are in interactive mode, or re-raising it, if we are in script mode
    (so that the execution of the script can stop if nobody catches the exception)
    '''
    if interactive:
        print str(e)
    else:
        raise e
    
def loadsim(run_id, fileformat = 'ascii', buffer_flag = 'cache'):
    '''Given the run_id of a simulation, reads it from the disk'''
    SimBuffer.loadsim(run_id, fileformat=fileformat, buffer_flag=buffer_flag)
    return SimBuffer.get_current_sim()
    
def plot(x,y, snap="current", sim="current", overplot = False, autoscale = True, xunit="default", yunit="default"):
    '''Plot particle data as a scatter plot.  Creates a new plotting window if
one does not already exist.

Required arguments:
    x          : Quantity on the x-axis. Must be a string.
    y          : Quantity on the y-axis. Must be a string.
        
Optional arguments:
    snap       : Number of the snapshot to plot. Defaults to 'current'.       
    sim        : Number of the simulation to plot. Defaults to 'current'.    
    overplot   : If True, overplots on the previous existing plot rather
                 than deleting it. Defaults to False.
    autoscale  : If True (default), the limits of the plot are set
                 automatically.  Can also be set to 'x' or 'y' to specify
                 that only one of the axis has to use autoscaling.
                 If False, autoscaling is not used. On an axis that does
                 not have autoscaling turned on, global limits are used
                 if defined for the plotted quantity.
    xunit      : Specify the unit to use for the plotting for the quantity
                 on the x-axis.
    yunit      : Specify the unit to use for the plotting for the quantity
                 on the y-axis.
    '''
    
    
    simno = get_sim_no(sim)
    command = Commands.ParticlePlotCommand(x, y, snap, simno, overplot, autoscale, xunit, yunit)
    data = command.prepareData(Singletons.globallimits)
    Singletons.queue.put([command, data])
    sleep(0.001)

def render(x, y, render, snap="current", sim="current", overplot=False, autoscale=True, 
           autoscalerender=True, coordlimits=None, zslice=None,
           xunit="default", yunit="default", renderunit="default",
           res=64, interpolation='nearest'):
    '''Create a rendered plot from selected particle data.

Required arguments:
    x          : Quantity on the x-axis. Must be a string.
    y          : Quantity on the y-axis. Must be a string.
    renderdata : Quantity to be rendered. Must be a string.
        
Optional arguments:
    snap       : Number of the snapshot to plot. Defaults to 'current'.       
    sim        : Number of the simulation to plot. Defaults to 'current'.    
    overplot   : If True, overplots on the previous existing plot rather
                 than deleting it. Defaults to False.
    autoscale  : If True (default), the coordinate limits of the plot are
                 set automatically.  Can also be set to 'x' or 'y' to specify
                 that only one of the axis has to use autoscaling.
                 If False, autoscaling is not used. On an axis that does not
                 have autoscaling turned on, global limits are used if
                 defined for the plotted quantity.
    autoscalerender : Same as the autoscale, but for the rendered quantity.
    coordlimits : Specify the coordinate limits for the plot. In order of
                  precedence, the limits are set in this way:
                  - What this argument specifies. The value must be an
                    iterable of 4 elements: (xmin, xmax, ymin, ymax).
                  - If this argument is None (default), global settings for
                    the quantity are used.
                  - If global settings for the quantity are not defined,
                    the min and max of the data are used.
    zslice     : z-coordinate of the slice when doing a slice rendering.
                 Default is None, which produces a column-integrated plot.
                 If you set this variable, instead a slice rendering will
                 be done. 
    xunit      : Specify the unit to use for the plotting for the quantity
                 on the x-axis.
    yunit      : Specify the unit to use for the plotting for the quantity
                 on the y-axis.
    renderunit : Specify the unit to use for the plotting for the rendered
                 quantity.
    res        : Specify the resolution. Can be an integer number, in which
                 case the same resolution will be used on the two axes, or a
                 tuple (e.g., (xres, yres)) of two integer numbers, if you
                 want to specify different resolutions on the two axes.
    interpolation : Specify the interpolation to use. Default is nearest,
                    which will show the pixels of the rendering grid. If one
                    wants to smooth the image, bilinear or bicubic could be
                    used. See pyplot documentation for the full list of
                    possible values.
    '''
    simno = get_sim_no(sim)
    command = Commands.RenderPlotCommand(x, y, render, snap, simno, overplot, autoscale, autoscalerender, 
                                         coordlimits, zslice, xunit, yunit, renderunit, res, interpolation)
    data = command.prepareData(Singletons.globallimits)
    Singletons.queue.put([command, data])

def renderslice(x, y, renderq, zslice, **kwargs):
    '''Thin wrapper around render that does slice rendering.

Required arguments:
    x          : Quantity on the x-axis. Must be a string.
    y          : Quantity on the y-axis. Must be a string.
    renderq    : Quantity to be rendered. Must be a string.
    zslice     : z-coordinate of the slice.

Optional arguments:
    See render function optional arguments
'''
    render(x, y, renderq, zslice=zslice, **kwargs)
    
def addrenderslice(x, y, renderq, zslice, **kwargs):
    '''Thin wrapper around renderslice that sets overplot to True.  If autoscale is
not explicitly set, it will be set to False to preserve the existing settings.

Required arguments:
    x          : Quantity on the x-axis. Must be a string.
    y          : Quantity on the y-axis. Must be a string.
    renderq    : Quantity to be rendered. Must be a string.
    zslice     : z-coordinate of the slice.

Optional arguments:
    See render function optional arguments
'''


    try:
        kwargs['autoscale']
    except KeyError:
        kwargs['autoscale']=False
    render(x, y, renderq, zslice=zslice, overplot=True, **kwargs)

def addrender(x, y, renderq, **kwargs):
    '''Thin wrapper around render that sets overplot to True.  If autoscale is not
explicitly set, it will be set to False to preserve the existing settings.

Required arguments:
    x          : Quantity on the x-axis. Must be a string.
    y          : Quantity on the y-axis. Must be a string.
    renderdata : Quantity to be rendered. Must be a string.
        
Optional arguments:
    See render function optional arguments

    '''
    try:
        kwargs['autoscale']
    except KeyError:
        kwargs['autoscale']=False
    render(x, y, renderq, overplot=True, **kwargs)
    
def limit (quantity, min=None, max=None, auto=False, window='current', subfigure='current'):
    '''Set plot limits. Quantity is the quantity to limit.
    
Required arguments:
    quantity   : Set limits of this variable. Must be a string.

Optional arguments:
    min        : Minimum value of variable range.
    max        : Maximum value of variable range.
    auto       : If auto is set to True, then the limits for that quantity are 
                 set automatically. Otherwise, use the one given by x and y.
    window     : If window is set to 'global' is available, then any changes
                 will affect also future plots that do not have autoscaling 
                 turned on.
    subfigure  : If subfigure is set to 'all', the limits in all the figures or                 in all the subfigures of the current figure are set.
    '''
    if window=='all' and subfigure=='current':
        subfigure=='all'
    command = Commands.LimitCommand (quantity, min, max, auto, window, subfigure)
    Singletons.queue.put([command,None])
    if window=='global':
        okflag=Singletons.completedqueue.get()
        print okflag

def addplot (x,y, **kwargs):
    '''Thin wrapper around plot that sets overplot to True.  All the other
arguments are the same. If autoscale is not explicitly set, it will be set
to False to preserve the existing settings.

Required arguments:
    x          : Quantity on the x-axis. Must be a string.
    y          : Quantity on the y-axis. Must be a string.
        
Optional arguments:
    See plot function optional arguments
    '''
    try:
        kwargs['autoscale']
    except KeyError:
        kwargs['autoscale']=False
    plot(x,y, overplot=True, **kwargs)
    
def next():
    '''Advances the current snapshot of the current simulation'''
    try:
        snap(SimBuffer.get_no_next_snapshot())
    except BufferException as e:
        handle(e)
        
def previous():
    '''Decrements the current snapshot of the current simulation'''
    try:
        snap(SimBuffer.get_no_previous_snapshot())
    except BufferException as e:
        handle(e)
        
def snap(no):
    '''Jump to the given snapshot number of the current simulation.  Note that you
can use standard Numpy index notation (e.g., -1 is the last snapshot).

Required arguments:
    snapno     : Snapshot number
'''
    try:
        SimBuffer.set_current_snapshot_number(no)
    except BufferException as e:
        handle(e)
    
    update("current")
        
def window(no = None):
    '''Changes the current window to the number specified. If the window
doesn\'t exist, recreate it.

Required arguments:
    winno      : Window number
    '''
    command = Commands.WindowCommand(no)
    data = None
    Singletons.queue.put([command,data])

def subfigure(nx, ny, current):
    '''Creates a subplot in the current window.

Required arguments:
    nx         : x-grid size
    ny         : y-grid size
    current    : id of active sub-figure.  If sub-figure already exists,
                 then this sets the new active sub-figure.
    '''
    command = Commands.SubfigureCommand(nx, ny, current)
    data = None
    Singletons.queue.put([command,data])

<<<<<<< HEAD
def newsim(paramfile=None, ndim=None):
    '''Create a new simulation object. Need to specify either the parameter file, either the number
    of dimensions. Note that it is not possible to change the number of dimensions afterwards.'''
    return SimBuffer.newsim(paramfile=paramfile, ndim=ndim)
=======
def newsim(paramfile):
    '''Reads a parameter file and setups a simulation from it'''
    return SimBuffer.newsim(paramfile)

def newsimfromparams(paramfile):
    '''Creates a new simulation object and parses the parameter file,
    but does not do the setup, still allowing you to programmatically
    change some of the parameters'''
    return SimBuffer.newsimfromparams(paramfile)

def newsimpython(paramfile):
    '''Creates a new simulation object reading the parameter file and
    doing part of the setup, but doesn\'t generate the initial conditions.
    You can use the method ImportArray of the simulation object to specify
    the initial conditions from Python.'''
    return SimBuffer.newsimpython(paramfile)
>>>>>>> dedee3a3

def run(no=None):
    '''Run a simulation. If no argument is given, run the current one;
    otherwise queries the buffer for the given simulation number.
    If the simulation has not been setup, does it before running. 
    '''
    #gets the correct simulation object from the buffer
    try:
        if no is None:
            sim = SimBuffer.get_current_sim()
        else:
            sim = SimBuffer.get_sim_no(no)
    except BufferError as e:
        handle(e)
        
    #setup the simulation
    if not sim.setup:
        if sim.ParametersProcessed:
            sim.PostSetupForPython()
        else:
            sim.SetupSimulation()
    SimBuffer.load_live_snapshot(sim)

    
    while sim.t < sim.tend and sim.Nsteps < sim.Nstepsmax:
        #TODO: maybe some of these operations could be done in another thread, so that the computation is
        #not slowed down when compared to the stand-alone c++ executable
        #But need to think carefully, because of the bloody GIL...
        sim.InteractiveRun()
        SimBuffer.load_live_snapshot(sim)
        update("live")

def block():
    '''Stops the execution flow until the user presses enter.
    Useful in scripts, allowing to see a plot (which gets closed
    when the execution flow reaches the end of the script'''
    print "Press enter to quit..."
    raw_input()

def update(type=None):
    '''Updates all the plots. You should never call directly this function,
    because all the plotting functions should call this function for you. 
    If you run into a situation when you need it, please contact the authors, because
    you probably just spotted a bug in the code.''' 
    #updates the plots
    for command in Singletons.commands:
        updateplot=False
        if type is None:
            updateplot=True
        else:
            try:
                if command.snap == type:
                    updateplot=True
            except AttributeError:
                updateplot=False
        if updateplot:
            data = command.prepareData(Singletons.globallimits)
            Singletons.queue.put([command, data])

def savefig(name):
    '''Saves the current figure with the given name.
    Note that matplotlib figures out automatically the type of the file
    from the extension'''
    command = Commands.SaveFigCommand(name)
    data = None
    Singletons.queue.put([command,data])
    time.sleep(1e-3)

def switch_nongui():
    '''Switches matplotlib backend, disabling interactive plotting.
    Useful in scripts where no interaction is required'''
    command = Commands.SwitchNonGui()
    data = None
    Singletons.queue.put([command,data])
    time.sleep(1e-3)

def plotanalytical(x=None, y=None, snap = "current", sim = "current", overplot = True, 
                   autoscale = True, xunit="default", yunit="default"):
    '''Plots the analytical solution'''
        
    #TODO: figure out automatically the quantities to plot depending on current window    
    
    simno = get_sim_no(sim)
    command = Commands.AnalyticalPlotCommand(x, y, snap, simno, overplot, autoscale, xunit, yunit)
    data = command.prepareData(Singletons.globallimits)
    Singletons.queue.put([command, data])

def rescale(quantity, unitname, window="current", subfig="current"):
    '''Rescales the specified quantity in the specified window to the specified unit'''
    command = Commands.RescaleCommand(quantity, unitname, window)
    Singletons.queue.put([command,None])
    okflag = Singletons.completedqueue.get()
    print okflag
    update()

def sims():
    '''Print a list of the simulations'''
    print "These simulations are currently loaded into memory:"
    for num, sim in enumerate(SimBuffer.simlist):
        print str(num) + ' ' + sim.simparams.stringparams["run_id"]
        
def snaps(simno):
    '''For the given simulation number, print a list of all the snapshots'''
    sim=SimBuffer.get_sim_no(simno)
    print "The run_id of the requested simulation is " + sim.simparams.stringparams["run_id"]
    print "These are the snapshots that we know about for this simulation:"
    for num, snap in enumerate(sim.snapshots):
        #TODO: snap.t is set correctly only the first time that the snapshot is read from the disc, should be fixed
        print str(num) + ' ' + snap.filename + " " + str(snap.t)
    try:
        live=None
        live=sim.live
    except AttributeError:
        pass
    if live is not None:
        print "In addition, there is a live snapshot in memory, at time " + str(live.t) 

def set_current_sim(simno):
    '''Set the current simulation to the given number. Returns the newly set current simulation'''
    return SimBuffer.set_current_sim_no(simno)

def get_sim_no(sim):
    if sim == "current":
        simno = SimBuffer.get_current_sim_no()
    else:
        simno = sim
    return simno

def sigint(signum, frame):
    cleanup()
    
def cleanup():
    Singletons.queue.put(["STOP",None])
    print "Waiting for background processes to finish..."
    plottingprocess.join()
    import sys
    sys.exit()

def init():
    global plottingprocess
    plottingprocess = PlottingProcess(Singletons.queue, Singletons.commands, Singletons.completedqueue, Singletons.globallimits)
    plottingprocess.start()

init()
 
signal.signal(signal.SIGINT, sigint)
signal.signal(signal.SIGTERM, sigint)
signal.signal(signal.SIGSEGV, sigint)
atexit.register(cleanup)

if __name__=="__main__":
    loadsim('TEST')
    plot("x","rho")
    plotanalytical("x","rho")
    limit('x', -10.0, 10.0)
    snap(1)
    import time; time.sleep(2)
    next(); time.sleep(2)
    snap(8)
    limit('x', 'auto')
    print 'L1 error norm : ',L1errornorm("x","rho",1.0,8.0)

    block()
#    
#    loadsim('TEST')
#    plot("x","y", snap=0)
#    addplot("x", "y")
#    window()
#    plot("vx", "vy")
#    plot("vx", "x")
#    window()
#    plot("x","rho")
#    window()
#    subfigure(2,2,1)
#    plot("x", "y")
#    subfigure(2,2,2)
#    plot("vx", "vy")
#    subfigure(2,2,3)
#    plot("x", "rho")
#    subfigure(2,2,4)
#    plot("rho", "h")
#    addplot("rho", "m")
#    window(3)
#    addplot("rho", "h")
#    snap(99)
#    for i in range(10):
#        time.sleep(1)
#        previous()
<|MERGE_RESOLUTION|>--- conflicted
+++ resolved
@@ -292,29 +292,10 @@
     data = None
     Singletons.queue.put([command,data])
 
-<<<<<<< HEAD
 def newsim(paramfile=None, ndim=None):
     '''Create a new simulation object. Need to specify either the parameter file, either the number
     of dimensions. Note that it is not possible to change the number of dimensions afterwards.'''
     return SimBuffer.newsim(paramfile=paramfile, ndim=ndim)
-=======
-def newsim(paramfile):
-    '''Reads a parameter file and setups a simulation from it'''
-    return SimBuffer.newsim(paramfile)
-
-def newsimfromparams(paramfile):
-    '''Creates a new simulation object and parses the parameter file,
-    but does not do the setup, still allowing you to programmatically
-    change some of the parameters'''
-    return SimBuffer.newsimfromparams(paramfile)
-
-def newsimpython(paramfile):
-    '''Creates a new simulation object reading the parameter file and
-    doing part of the setup, but doesn\'t generate the initial conditions.
-    You can use the method ImportArray of the simulation object to specify
-    the initial conditions from Python.'''
-    return SimBuffer.newsimpython(paramfile)
->>>>>>> dedee3a3
 
 def run(no=None):
     '''Run a simulation. If no argument is given, run the current one;
