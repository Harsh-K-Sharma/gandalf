import analytical
from data import Data
from facade import SimBuffer
import numpy as np
from swig_generated.SphSim import Render

class Command:
    
    id = 0
    
    def __init__(self):
        #sets the unique identifier of the command
        Command.id += 1
        self.id = Command.id

class SwitchNonGui(Command):
    def __init__(self):
        Command.__init__(self)
        
    def processCommand(self, plotting, data):
        plotting.plt.switch_backend('Agg')
        
class SaveFigCommand(Command):
    def __init__(self, name):
        Command.__init__(self)
        self.name = name
        
    def processCommand (self, plotting, data):
        fig = plotting.plt.savefig(self.name)

class WindowCommand(Command):
    def __init__(self, no = None):
        Command.__init__(self)
        self.no = no
        
    def processCommand (self, plotting, data):
        fig = plotting.plt.figure(self.no)
        fig.show()
        fig.canvas.draw()
        
class SubfigureCommand(Command):
    def __init__(self, nx, ny, current):
        Command.__init__(self)
        self.nx = nx
        self.ny = ny
        self.current = current
        
    def processCommand (self, plotting, data):
        ax = plotting.plt.subplot(self.nx, self.ny, self.current)
        fig = ax.figure 
        fig.show()
        fig.canvas.draw()
         
class PlotCommand(Command):
    
    quantitylabels = {'x': 'x', 'y': 'y', 'z': 'z', 'rho': '$\\rho$',
                      'vx': '$v_x$', 'vy': '$v_y$', 'vz': '$v_z$', 
                      'ax': '$a_x$', 'ay': '$a_y$', 'az': '$a_z$',
                      'm': 'm', 'h': 'h', 'u': 'u'}
    
    def __init__(self, xquantity, yquantity, snap, simno, 
                 overplot, autoscale, xunit="default", yunit="default"):
        Command.__init__(self)
        self.xquantity = xquantity
        self.yquantity = yquantity
        self.snap = snap
        self.sim = simno
        self.overplot = overplot
        self.autoscale = autoscale
        self.xunit = xunit
        self.yunit = yunit
        self.xlabel=""
        self.ylabel=""
        self.xunitname = ""
        self.yunitname = ""
        
    def processCommand(self, plotting, data):             
        update = plotting.command_in_list(self.id)
        if update:
            fig, ax, product = plotting.commandsfigures[self.id]
            self.update(plotting, fig, ax, product, data)
            self.labels(ax)
            self.autolimits(ax)
            fig.canvas.draw()
        elif self.id > plotting.lastid:
            fig = plotting.plt.gcf()
            ax = fig.gca()
            if not self.overplot:
                ax.clear()
                self.labels(ax)
            product = self.execute(plotting, fig, ax, data)
            #sets the autoscales on the axis
            if bool(self.autoscale):
                if self.autoscale=='x':
                    ax.set_autoscalex_on(True)
                    self.setlimits(plotting, ax, 'y')
                elif self.autoscale=='y':
                    ax.set_autoscaley_on(True)
                    self.setlimits(plotting, ax, 'x')
                else:
                    ax.set_autoscale_on(True)
            else:
                ax.set_autoscale_on(False)
                self.setlimits(plotting, ax, 'x')
                self.setlimits(plotting, ax, 'y')
            self.autolimits(ax)
            #the figure might have been shown already, but we need to redo it,
            #because (apparently) matplotlib does not provide any way of knowing
            #if that's the case
            fig.show()
            plotting.commands.append(self)
            plotting.commandsfigures[self.id]= fig, ax, product
            plotting.lastid = self.id
            #finally we need to draw, because the previous call to show does not update
            #the figure
            fig.canvas.draw()
            #now we register quantities and units
            plotting.quantitiesfigures[(fig, ax, 'x')] = self.xquantity, self.xunitname
            plotting.quantitiesfigures[(fig, ax, 'y')] = self.yquantity, self.yunitname
            
    def labels(self, ax):
        xlabel = self.quantitylabels[self.xquantity]
        if self.xlabel != "":
            xlabel += ' [$'+self.xlabel+'$]'
        ax.set_xlabel(xlabel)
        ylabel = self.quantitylabels[self.yquantity]
        if self.ylabel != "":
            ylabel += ' [$'+self.ylabel+'$]'
        ax.set_ylabel(ylabel)
        
    def autolimits(self, ax):
        '''Recomputes limits from the data and use them to update
        the limits, if some axis has autoscaling set. Note that if the
        axes have autoscaling off, nothing happens.'''
        ax.relim()
        ax.autoscale_view()
        
    def get_sim_and_snap(self):
        '''Retrieves from the buffer the desired sim and snap'''
        sim = SimBuffer.get_sim_no(self.sim)
        if self.snap == "current":
            snap = SimBuffer.get_current_snapshot_by_sim(sim)
            if sim.snapshots == []:
                self.snap = "live"
        elif self.snap == "live":
            snap = SimBuffer.get_live_snapshot_sim(sim)
        else:
            snap = SimBuffer.get_snapshot_number_sim(sim, self.snap)
        
        return sim, snap
    
    def get_array(self, axis, snap):
        scaling_factor=1.
        quantity = getattr(self, axis+'quantity')
        unit = getattr(self, axis+'unit')
        data, scaling_factor = snap.ExtractArray(quantity, scaling_factor, unit)
        setattr(self,axis+'label',snap.label)
        setattr(self,axis+'unitname',snap.unitname)
        return data, scaling_factor
    
    def setlimits(self, plotting, ax, axis):
        try:
            min, max, auto = plotting.globallimits[getattr(self,axis+'quantity')]
        except KeyError:
            return
        if min is None or max is None:
            method = getattr(ax,'set_autoscale'+axis+'_on')
            method(True)
        else:
            method = getattr(ax, 'set_'+axis+'lim')
            method(min,max)
        

class ParticlePlotCommand (PlotCommand):
    
    def __init__(self, xquantity, yquantity, snap, simno, overplot=False, 
                 autoscale=True, xunit="default", yunit="default"):
        PlotCommand.__init__(self, xquantity, yquantity, snap, simno, overplot, 
                             autoscale, xunit, yunit)
                
    def update(self, plotting, fig, ax, line, data):
        line.set_data(data.x_data,data.y_data)
        
    def execute(self, plotting, fig, ax, data) :
        line, = ax.plot(data.x_data, data.y_data, '.')
        return line
    
    def prepareData (self, globallimits):
        sim, snap = self.get_sim_and_snap()
        
        x_data, xscaling_factor = self.get_array('x', snap)
        y_data, yscaling_factor = self.get_array('y', snap)
        
        data = Data(x_data*xscaling_factor, y_data*yscaling_factor)
        return data
    
class AnalyticalPlotCommand (PlotCommand):
    
    def __init__(self, xquantity, yquantity, snap, simno, overplot, autoscale,
                 xunit, yunit):
        PlotCommand.__init__(self, xquantity, yquantity, snap, simno, overplot, 
                             autoscale, xunit, yunit)
        
    def update(self, plotting, fig, ax, line, data):
        line.set_data(data.x_data, data.y_data)
        
    def execute(self, plotting, fig, ax, data):
        line, = ax.plot(data.x_data, data.y_data)
        return line
    
    def prepareData(self, globallimits):
        sim, snap = self.get_sim_and_snap()
        time = snap.t
        ictype = sim.simparams.stringparams["ic"]
        try:
            analyticalclass = getattr(analytical,ictype)
        except AttributeError:
            raise CommandException, "We do not know an analytical solution for the requested initial condition"
        computer = analyticalclass(sim, time)
        x_data, y_data = computer.compute(self.xquantity, self.yquantity)
        
        dummy, xscaling_factor = self.get_array('x', snap)
        dummy, yscaling_factor = self.get_array('y', snap)
        
        data = Data(x_data*xscaling_factor,y_data*yscaling_factor)
        return data

class RenderPlotCommand (PlotCommand):
    #TODO: add colormap selection
    def __init__(self, xquantity, yquantity, renderquantity, snap, simno, overplot, autoscale,
                 autoscalerender, coordlimits, zslice=None, xunit="default", yunit="default", 
                 renderunit="default", res=64, interpolation='nearest'):
        PlotCommand.__init__(self, xquantity, yquantity, snap, simno, 
                             overplot, autoscale, xunit, yunit)
        self.renderquantity = renderquantity
        self.autoscalerender = autoscalerender
        self.coordlimits = coordlimits
        self.zslice = zslice
        self.renderunit = renderunit
        self.renderunitname = ""
        self.res = res
        self.interpolation = interpolation
        
    def update(self, plotting, fig, ax, products, data):
        im, colorbar = products
        im.set_array(data.render_data)
        if self.autoscalerender:
            im.autoscale()
        else:
            try:
                min, max, auto = plotting.globallimits[self.renderquantity]
                if auto:
                    im.autoscale()
                else:
                    im.set_clim(min,max)
                    self.autoscalerender = False
            except KeyError:
                im.autoscale()
    
    def execute(self, plotting, fig, ax, data):
        im = ax.imshow(data.render_data, extent=(self.xmin, self.xmax, self.ymin, self.ymax), interpolation=self.interpolation)
        if not self.autoscalerender:
            try:
                min, max, auto = plotting.globallimits[self.renderquantity]
                if auto:
                    im.autoscale()
                else:
                    im.set_clim(min,max)
                    self.autoscalerender = False
            except KeyError:
                pass
        self.autolimits(ax)
        colorbar = fig.colorbar(im)
        products = (im, colorbar)
        plotting.axesimages[ax]=products
        plotting.quantitiesfigures[(fig, ax, 'render')] = self.renderquantity, self.renderunitname
        return products
    
    def prepareData(self, globallimits):
        sim, snap = self.get_sim_and_snap()
        
        x_data, xscaling_factor = self.get_array(self.xquantity,snap)
        y_data, yscaling_factor = self.get_array(self.yquantity, snap)

        #create the grid
        #set resolution
        try:
            xres = self.res[0]
            yres = self.res[1]
        except TypeError:
            xres = self.res
            yres = self.res

        #set limits
        if self.coordlimits is None:
            try:
                self.xmin, self.xmax, auto = globallimits[self.xquantity]
                if auto:
                    self.xmin = float(x_data.min())
                    self.xmax = float(x_data.max())
            except KeyError:
                self.xmin = float(x_data.min())
                self.xmax = float(x_data.max())
            try:
                self.ymin, self.ymax, auto = globallimits[self.yquantity]
                if auto:
                    self.ymin = float(y_data.min())
                    self.ymax = float(y_data.max())
            except KeyError:
                self.ymin = float(y_data.min())
                self.ymax = float(y_data.max())
        else:
            self.xmin=self.coordlimits[0]
            self.xmax=self.coordlimits[1]
            self.ymin=self.coordlimits[2]
            self.ymax=self.coordlimits[3]
        
        rendering = Render()
        renderscaling_factor=1.
        rendered = np.zeros(xres*yres, dtype=np.float32)
<<<<<<< HEAD
        if sim.ndim < 3 or self.zslice is None:
            returncode, renderscaling_factor = rendering.CreateColumnRenderingGrid(xres, yres, self.xquantity, self.yquantity, self.renderquantity,
                                                 self.renderunit, self.xmin, self.xmax,
                                                 self.ymin, self.ymax, rendered, snap, sim.sph, renderscaling_factor)
        else:
            quantities = ['x','y','z']
            quantities.pop(quantities.index(self.xquantity))
            quantities.pop(quantities.index(self.yquantity))
            zquantity = quantities[0]
            z_data, z_scaling_factor = self.get_array(zquantity, snap)
            returncode, renderscaling_factor = rendering.CreateRenderingGrid(xres, yres, self.xquantity, self.yquantity, self.renderquantity,
=======
        returncode, renderscaling_factor = rendering.CreateColumnRenderingGrid(xres, yres, self.xquantity, self.yquantity, self.renderquantity,
>>>>>>> 48f1975a
                                                 self.renderunit, self.xmin, self.xmax,
                                                 self.ymin, self.ymax, rendered, snap, sim.sph, renderscaling_factor)
        rendered = rendered.reshape(xres,yres)
#        data = Data(x*xscaling_factor, y*yscaling_factor, rendered*renderscaling_factor)
        data = Data(None, None, rendered*renderscaling_factor)
        
        return data

class LimitCommand(Command):
    def __init__(self, quantity, min, max, auto, window, subfigure):
        Command.__init__(self)
        self.quantity = quantity
        self.min = min
        self.max = max
        self.auto = auto
        self.window = window
        self.subfigure = subfigure

    def prepareData(self, globallimits):
        pass

    def processCommand(self, plotting, data):
        #first retrieve the correct figs and ax objects
        try:
            figs, axs, line = plotting.commandsfigures[self.id]
        except KeyError:
            #this gets executed the first time the command is run
            if self.window == 'current':
                fig = plotting.plt.gcf()
                figs=[fig]
            elif self.window == 'all' or self.window == 'global':
                managers = plotting.plt._pylab_helpers.Gcf.get_all_fig_managers()
                figs=map(lambda manager: manager.canvas.figure, managers)
            else:
                fig = plotting.plt.figure(self.window)
                figs=[fig]
            line = None
            axs=[]
            for fig in figs:
                if self.subfigure == 'current':
                    ax = fig.gca()
                    axs.append(ax)
                elif self.subfigure == 'all':
                    axslist = fig.axes
                    for ax in axslist:
                        axs.append(ax)
                else:
                    ax = fig.add_subplot(self.subfigure)
                    axs.append(ax)
            plotting.commands.append(self)
            plotting.commandsfigures[self.id]= figs, axs, line
            plotting.lastid = self.id
            if self.window=='global':
                plotting.globallimits[self.quantity] = self.min, self.max, self.auto
                plotting.completedqueue.put('limit completed')
                
        #loops over all the axes and looks if the desired quantity has been plotted there                
        for ax in axs:
            #this big loop takes care of the x and y axis
            for axis in ['x', 'y']:
                try:
                    quantity, unitname = plotting.quantitiesfigures[(ax.figure, ax, axis)]
                except KeyError:
                    continue
                if quantity == self.quantity:
                    if self.auto:
                        methodname='set_autoscale'+axis+'_on'
                        method=getattr(ax,methodname)
                        method(self.auto)
                        ax.relim()
                        ax.autoscale_view()
                    else:
                        methodname='set_'+axis+'lim'
                        method = getattr(ax,methodname)
                        method(self.min,self.max)
            #here we take care of the quantity when is rendered
            try:
                quantity, unitname = plotting.quantitiesfigures[(ax.figure, ax, 'render')]
            except KeyError:
                continue
            if quantity == self.quantity:
                #looks for the image
                im, colorbar=plotting.axesimages[ax]
                if self.auto:
                   im.autoscale()
                else:
                    im.set_clim(self.min,self.max) 
                    #retrieve the command
                    commandid = [key for key,value in plotting.commandsfigures.items() if value==(ax.figure, ax, (im, colorbar)) ][0]
                    for index,command in enumerate(plotting.commands):
                        if command.id == commandid:
                            command.autoscalerender=False
                            plotting.commands[index]=command
        
        for fig in figs:
            fig.canvas.draw()

class RescaleCommand(Command):
    def __init__(self, quantity, unitname, window):
        Command.__init__(self)
        self.quantity = quantity
        self.unitname = unitname
        self.window = window
        
    def prepareData(self, globallimits):
        pass
    
    def processCommand(self, plotting, data):
        #only do something THE FIRST TIME
        if not plotting.command_in_list(self.id):
            #TODO: remove duplicated code with LimitCommand class
            try:
                fig, ax, line = plotting.commandsfigures[self.id]
            except KeyError:
                if self.window=='current':
                    fig = plotting.plt.gcf()
                    ax = plotting.plt.gca()
                else:
                    fig = plotting.plt.figure(self.window)
                    ax = fig.gca()
                line = None
                plotting.commands.append(self)
                plotting.commandsfigures[self.id]= fig, ax, line
                plotting.lastid = self.id
            for axis in ['x', 'y', 'render']:
                try:
                    quantity, unitname = plotting.quantitiesfigures[(fig, ax, axis)]
                except KeyError:
                    continue
                if quantity == self.quantity:
                    for index, command in enumerate(plotting.commands):
                        attrname = axis+'quantity'
                        try:
                            if getattr(command, attrname) == quantity:
                                setattr(command,axis+'unit',self.unitname)
                                plotting.commands[index]=command
                        except AttributeError:
                            pass
            plotting.completedqueue.put("rescale completed")
        
class CommandException(Exception):
    pass     <|MERGE_RESOLUTION|>--- conflicted
+++ resolved
@@ -318,7 +318,6 @@
         rendering = Render()
         renderscaling_factor=1.
         rendered = np.zeros(xres*yres, dtype=np.float32)
-<<<<<<< HEAD
         if sim.ndim < 3 or self.zslice is None:
             returncode, renderscaling_factor = rendering.CreateColumnRenderingGrid(xres, yres, self.xquantity, self.yquantity, self.renderquantity,
                                                  self.renderunit, self.xmin, self.xmax,
@@ -330,9 +329,6 @@
             zquantity = quantities[0]
             z_data, z_scaling_factor = self.get_array(zquantity, snap)
             returncode, renderscaling_factor = rendering.CreateRenderingGrid(xres, yres, self.xquantity, self.yquantity, self.renderquantity,
-=======
-        returncode, renderscaling_factor = rendering.CreateColumnRenderingGrid(xres, yres, self.xquantity, self.yquantity, self.renderquantity,
->>>>>>> 48f1975a
                                                  self.renderunit, self.xmin, self.xmax,
                                                  self.ymin, self.ymax, rendered, snap, sim.sph, renderscaling_factor)
         rendered = rendered.reshape(xres,yres)
